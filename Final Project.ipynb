{
 "cells": [
  {
   "cell_type": "markdown",
   "metadata": {
    "id": "O949bBTz2RnR"
   },
   "source": [
    "## Setup"
   ]
  },
  {
   "cell_type": "code",
<<<<<<< HEAD
   "execution_count": null,
=======
   "execution_count": 30,
>>>>>>> 312275a3
   "metadata": {
    "executionInfo": {
     "elapsed": 2175,
     "status": "ok",
     "timestamp": 1754564723760,
     "user": {
      "displayName": "Yael Kupershmidt",
      "userId": "00404238359436170384"
     },
     "user_tz": -180
    },
    "id": "KIE3DXDp109Q"
   },
   "outputs": [],
   "source": [
    "# from google.colab import auth\n",
    "# from google.cloud import bigquery\n",
    "# from google.colab import data_table\n",
    "# from google.colab import widgets\n",
    "\n",
    "# from collections import Counter\n",
    "# import re\n",
    "# import numpy as np\n",
    "# import pandas as pd\n",
    "# import math\n",
    "\n"
   ]
  },
  {
   "cell_type": "code",
<<<<<<< HEAD
   "execution_count": null,
=======
   "execution_count": 31,
>>>>>>> 312275a3
   "metadata": {
    "colab": {
     "base_uri": "https://localhost:8080/"
    },
    "executionInfo": {
     "elapsed": 22629,
     "status": "ok",
     "timestamp": 1754564746394,
     "user": {
      "displayName": "Yael Kupershmidt",
      "userId": "00404238359436170384"
     },
     "user_tz": -180
    },
    "id": "oUeMEbyU2Uga",
    "outputId": "8402b305-b170-4709-eae5-ddb9cc1eaad1"
   },
   "outputs": [],
   "source": [
    "# import os\n",
    "# from google.colab import drive\n",
    "# import sys\n",
    "\n",
    "# drive.mount('/content/drive')\n",
    "# os.chdir('/content/drive/MyDrive/HML/Final Project')\n",
    "# sys.path.append(os.path.abspath('/content/drive/MyDrive/HML/Final Project'))"
   ]
  },
  {
   "cell_type": "code",
<<<<<<< HEAD
   "execution_count": null,
=======
   "execution_count": 32,
>>>>>>> 312275a3
   "metadata": {
    "executionInfo": {
     "elapsed": 6357,
     "status": "ok",
     "timestamp": 1754564787170,
     "user": {
      "displayName": "Yael Kupershmidt",
      "userId": "00404238359436170384"
     },
     "user_tz": -180
    },
    "id": "z2DeVlHnNdm2"
   },
   "outputs": [],
   "source": [
    "# !pip install duckdb --quiet\n",
    "# import duckdb"
   ]
  },
  {
   "cell_type": "code",
<<<<<<< HEAD
   "execution_count": null,
=======
   "execution_count": 33,
>>>>>>> 312275a3
   "metadata": {
    "executionInfo": {
     "elapsed": 4092,
     "status": "ok",
     "timestamp": 1754564841428,
     "user": {
      "displayName": "Yael Kupershmidt",
      "userId": "00404238359436170384"
     },
     "user_tz": -180
    },
    "id": "ZSLwVEZTNX5S"
   },
   "outputs": [],
   "source": [
    "# drive_path = '/content/drive/MyDrive/HML/Final Project/MIMIC-III'\n",
    "# con = duckdb.connect(f'{drive_path}/mimiciii.duckdb')"
   ]
  },
  {
   "cell_type": "code",
   "execution_count": 34,
   "metadata": {},
<<<<<<< HEAD
   "outputs": [
    {
     "name": "stderr",
     "output_type": "stream",
     "text": [
      "2025-08-21 09:41:32.336309: E external/local_xla/xla/stream_executor/cuda/cuda_fft.cc:467] Unable to register cuFFT factory: Attempting to register factory for plugin cuFFT when one has already been registered\n",
      "WARNING: All log messages before absl::InitializeLog() is called are written to STDERR\n",
      "E0000 00:00:1755758492.349580 3463189 cuda_dnn.cc:8579] Unable to register cuDNN factory: Attempting to register factory for plugin cuDNN when one has already been registered\n",
      "E0000 00:00:1755758492.353730 3463189 cuda_blas.cc:1407] Unable to register cuBLAS factory: Attempting to register factory for plugin cuBLAS when one has already been registered\n",
      "W0000 00:00:1755758492.364581 3463189 computation_placer.cc:177] computation placer already registered. Please check linkage and avoid linking the same target more than once.\n",
      "W0000 00:00:1755758492.364593 3463189 computation_placer.cc:177] computation placer already registered. Please check linkage and avoid linking the same target more than once.\n",
      "W0000 00:00:1755758492.364595 3463189 computation_placer.cc:177] computation placer already registered. Please check linkage and avoid linking the same target more than once.\n",
      "W0000 00:00:1755758492.364596 3463189 computation_placer.cc:177] computation placer already registered. Please check linkage and avoid linking the same target more than once.\n",
      "2025-08-21 09:41:32.368650: I tensorflow/core/platform/cpu_feature_guard.cc:210] This TensorFlow binary is optimized to use available CPU instructions in performance-critical operations.\n",
      "To enable the following instructions: AVX2 FMA, in other operations, rebuild TensorFlow with the appropriate compiler flags.\n"
     ]
    }
   ],
=======
   "outputs": [],
>>>>>>> 312275a3
   "source": [
    "import pandas as pd\n",
    "import numpy as np\n",
    "from tqdm import tqdm \n",
    "\n",
    "import torch\n",
    "from torch_geometric.nn import GATv2Conv\n",
    "from torch.nn.utils.rnn import pack_padded_sequence, pad_packed_sequence\n",
    "\n",
    "import torch.nn as nn\n",
    "import torch.nn.functional as F\n",
    "from torch.utils.data import DataLoader\n",
    "\n",
    "from tensorflow.keras.preprocessing.sequence import pad_sequences\n"
   ]
  },
  {
   "cell_type": "markdown",
   "metadata": {
    "id": "18obiL-i3Up1"
   },
   "source": [
    "## Loading data"
   ]
  },
  {
   "cell_type": "code",
<<<<<<< HEAD
   "execution_count": null,
=======
   "execution_count": 35,
>>>>>>> 312275a3
   "metadata": {
    "executionInfo": {
     "elapsed": 2434,
     "status": "ok",
     "timestamp": 1754564996788,
     "user": {
      "displayName": "Yael Kupershmidt",
      "userId": "00404238359436170384"
     },
     "user_tz": -180
    },
    "id": "1IsleQzR3RVc"
   },
   "outputs": [],
   "source": [
    "subject_ids = pd.read_csv('data/initial_cohort.csv')['subject_id'].to_list()\n",
    "lavbevent_meatdata = pd.read_csv('data/labs_metadata.csv')\n",
    "vital_meatdata = pd.read_csv('data/vital_metadata.csv')"
   ]
  },
  {
   "cell_type": "code",
   "execution_count": 36,
   "metadata": {
    "colab": {
     "base_uri": "https://localhost:8080/",
     "height": 49,
     "referenced_widgets": [
      "befffb4f7372406291ce48f9bfcdb07b",
      "56463d5b8bee4a088d7c9d7613fd6e20",
      "da6f1034c8da4045a1b7aee2d5f78d5d"
     ]
    },
    "executionInfo": {
     "elapsed": 5786,
     "status": "ok",
     "timestamp": 1754564888143,
     "user": {
      "displayName": "Yael Kupershmidt",
      "userId": "00404238359436170384"
     },
     "user_tz": -180
    },
    "id": "AS2L1U3z3RSs",
    "outputId": "3d491053-ad59-4cbb-e4bf-c4e6b8a91188"
   },
   "outputs": [],
   "source": [
    "ICUQ = \\\n",
    "\"\"\"--sql\n",
    "SELECT admissions.subject_id::INTEGER AS subject_id, admissions.hadm_id::INTEGER AS hadm_id\n",
    ", admissions.admittime::DATE AS admittime, admissions.dischtime::DATE AS dischtime\n",
    ", admissions.ethnicity, admissions.deathtime::DATE AS deathtime\n",
    ", patients.gender, patients.dob::DATE AS dob, icustays.icustay_id::INTEGER AS icustay_id, patients.dod::DATE as dod,\n",
    "icustays.intime::DATE AS intime,icustays.outtime::DATE AS outtime\n",
    "FROM admissions\n",
    "INNER JOIN patients\n",
    "    ON admissions.subject_id = patients.subject_id\n",
    "LEFT JOIN icustays\n",
    "    ON admissions.hadm_id = icustays.hadm_id\n",
    "\n",
    "WHERE admissions.has_chartevents_data = 1\n",
    "AND admissions.subject_id::INTEGER IN ?\n",
    "ORDER BY admissions.subject_id, admissions.hadm_id, admissions.admittime;\n",
    "\"\"\"\n",
    "\n",
    "# icu =  con.execute(ICUQ, [subject_ids]).fetchdf().rename(str.lower, axis='columns')\n"
   ]
  },
  {
   "cell_type": "code",
   "execution_count": 37,
   "metadata": {
    "colab": {
     "base_uri": "https://localhost:8080/",
     "height": 79,
     "referenced_widgets": [
      "e6c51c60ee844703a0339b2e1dccc64b",
      "c82cd5cfb39e42af888dc187b5d8a58c",
      "c94eb62fe73b4171937f354e2c2f06fa",
      "78c007406aa24a9f80d79038bb6e14a1",
      "fb91ad428b04480f995aced9d968ba18",
      "1ddf7f8e5bd9405fb67d08725d4983e5"
     ]
    },
    "executionInfo": {
     "elapsed": 315317,
     "status": "ok",
     "timestamp": 1754565343251,
     "user": {
      "displayName": "Yael Kupershmidt",
      "userId": "00404238359436170384"
     },
     "user_tz": -180
    },
    "id": "JYcG1ZyK3ROu",
    "outputId": "48833e31-a0af-4ee5-ed98-abe2f2aadbff"
   },
   "outputs": [],
   "source": [
    "LABQUERY = \\\n",
    "f\"\"\"--sql\n",
    "SELECT labevents.subject_id::INTEGER AS subject_id\\\n",
    "      , labevents.hadm_id::INTEGER AS hadm_id\\\n",
    "      , labevents.charttime::DATE AS charttime\n",
    "      , labevents.itemid::INTEGER AS itemid\\\n",
    "      , labevents.valuenum::DOUBLE AS valuenum\n",
    "      , admissions.admittime::DATE AS admittime\n",
    "FROM labevents\n",
    "          INNER JOIN admissions\n",
    "                    ON labevents.subject_id = admissions.subject_id\n",
    "                        AND labevents.hadm_id = admissions.hadm_id\n",
    "                        AND labevents.charttime::DATE between\n",
    "                            (admissions.admittime::DATE)\n",
    "                            AND (admissions.admittime::DATE + interval 48 hour)\n",
    "                        AND itemid::INTEGER IN ? \\\n",
    "                        \"\"\"\n",
    "\n",
    "VITQUERY = f\"\"\"--sql\n",
    "        SELECT chartevents.subject_id::INTEGER AS subject_id\\\n",
    "             , chartevents.hadm_id::INTEGER AS hadm_id\\\n",
    "             , chartevents.charttime::DATE AS charttime\\\n",
    "             , chartevents.itemid::INTEGER AS itemid\\\n",
    "             , chartevents.valuenum::DOUBLE AS valuenum\\\n",
    "             , admissions.admittime::DATE AS admittime\\\n",
    "        FROM chartevents\n",
    "                 INNER JOIN admissions\n",
    "                            ON chartevents.subject_id = admissions.subject_id\n",
    "                                AND chartevents.hadm_id = admissions.hadm_id\n",
    "                                AND chartevents.charttime::DATE between\n",
    "                                   (admissions.admittime::DATE)\n",
    "                                   AND (admissions.admittime::DATE + interval 48 hour)\n",
    "                                AND itemid::INTEGER in ?\n",
    "      -- exclude rows marked as error\n",
    "      AND chartevents.error::INTEGER IS DISTINCT \\\n",
    "        FROM 1 \\\n",
    "        \"\"\"\n",
    "\n",
    "\n",
    "# lab = con.execute(LABQUERY, [lavbevent_meatdata['itemid'].tolist()]).fetchdf().rename(str.lower, axis='columns')\n",
    "# vit = con.execute(VITQUERY, [vital_meatdata['itemid'].tolist()]).fetchdf().rename(str.lower, axis='columns')"
   ]
  },
  {
   "cell_type": "code",
   "execution_count": 38,
   "metadata": {
    "executionInfo": {
     "elapsed": 307,
     "status": "ok",
     "timestamp": 1754566848823,
     "user": {
      "displayName": "Yael Kupershmidt",
      "userId": "00404238359436170384"
     },
     "user_tz": -180
    },
    "id": "63QSy3WiOcK7"
   },
   "outputs": [],
   "source": [
    "pred_window = 13*24      # duration of prediction window (hours)\n",
    "pred_gap = 24            # minimal gap between prediction and target (hours)\n",
    "min_los = 24             # minimal length of stay (hours)\n",
    "min_target_onset = 2*24  # minimal time of target since admission (hours)\n",
    "pred_freq = '4H'        # prediction frequency\n",
    "\n",
    "labs = pd.read_csv('data/labs.csv')\n",
    "vits = pd.read_csv('data/vits.csv')\n",
    "hosps = pd.read_csv('data/icu.csv')\n",
    "\n",
    "for col in ['admittime', 'dischtime', 'dob', 'dod', 'intime', 'outtime']:\n",
    "    hosps[col] = pd.to_datetime(hosps[col].str.strip(), errors='coerce')"
   ]
  },
  {
   "cell_type": "code",
<<<<<<< HEAD
   "execution_count": 10,
   "metadata": {},
   "outputs": [],
   "source": [
    "bios = pd.read_csv('data/bios.csv')\n",
    "bios['charttime'] = pd.to_datetime(bios['charttime'].str.strip(), errors='coerce')"
=======
   "execution_count": null,
   "metadata": {},
   "outputs": [
    {
     "name": "stdout",
     "output_type": "stream",
     "text": [
      "Labels created successfully!\n",
      "Shape: (40156, 5)\n",
      "\n",
      "Label distributions:\n",
      "30-day mortality: 5671 / 40156 (0.141)\n",
      "Prolonged stay: 17308 / 40156 (0.431)\n",
      "30-day readmission: 2147 / 40156 (0.053)\n"
     ]
    }
   ],
   "source": [
    "# Create labels for each subject_id and hadm_id combination\n",
    "def create_labels(hosps):\n",
    "    \"\"\"\n",
    "    Create three labels for each subject_id and hadm_id:\n",
    "    1. 30-day mortality (died within 30 days of discharge or during admission)\n",
    "    2. Prolonged stay (length of stay > 7 days)\n",
    "    3. 30-day readmission (readmitted within 30 days of discharge)\n",
    "    \"\"\"\n",
    "    \n",
    "    hosps_sorted = hosps.sort_values(['subject_id', 'admittime'])[['subject_id','hadm_id', 'admittime','dischtime','dod']].drop_duplicates().copy()\n",
    "    hosps_sorted['los_hosp_hr'] = (hosps_sorted['dischtime'] - hosps_sorted['admittime']).dt.total_seconds()/3600\n",
    "    hosps_sorted['mort_30day'] = 0\n",
    "    \n",
    "    died_during_admission = (~hosps_sorted['dod'].isna()) & (hosps_sorted['dod'] <= hosps_sorted['dischtime'])\n",
    "    hosps_sorted.loc[died_during_admission, 'mort_30day'] = 1\n",
    "    days_to_death_post_discharge = (hosps_sorted['dod'] - hosps_sorted['dischtime']).dt.total_seconds() / (24 * 3600)\n",
    "    died_within_30_days = (~hosps_sorted['dod'].isna()) & (days_to_death_post_discharge <= 30) & (days_to_death_post_discharge >= 0)\n",
    "    hosps_sorted.loc[died_within_30_days, 'mort_30day'] = 1\n",
    "    \n",
    "    hosps_sorted['prolonged_stay'] = (hosps_sorted['los_hosp_hr'] > 7 * 24).astype(int)\n",
    "    hosps_sorted['readmission_30day'] = 0\n",
    "    \n",
    "    hosps_sorted['next_admittime'] = hosps_sorted.groupby('subject_id')['admittime'].shift(-1)\n",
    "    days_between = (hosps_sorted['next_admittime'] - hosps_sorted['dischtime']).dt.total_seconds() / (24 * 3600)\n",
    "    hosps_sorted['readmission_30day'] = ((days_between > 0) & (days_between <= 30)).astype(int)\n",
    "    \n",
    "    return hosps_sorted[['subject_id', 'hadm_id', 'mort_30day', 'prolonged_stay', 'readmission_30day']]\n",
    "\n",
    "labels_df = create_labels(hosps)\n",
    "print(\"Labels created successfully!\")\n",
    "print(f\"Shape: {labels_df.shape}\")\n",
    "print(\"\\nLabel distributions:\")\n",
    "print(f\"30-day mortality: {labels_df['mort_30day'].sum()} / {len(labels_df)} ({labels_df['mort_30day'].mean():.3f})\")\n",
    "print(f\"Prolonged stay: {labels_df['prolonged_stay'].sum()} / {len(labels_df)} ({labels_df['prolonged_stay'].mean():.3f})\")\n",
    "print(f\"30-day readmission: {labels_df['readmission_30day'].sum()} / {len(labels_df)} ({labels_df['readmission_30day'].mean():.3f})\")"
>>>>>>> 312275a3
   ]
  },
  {
   "cell_type": "markdown",
   "metadata": {},
   "source": [
    "## preprocessing"
   ]
  },
  {
   "cell_type": "code",
<<<<<<< HEAD
   "execution_count": 11,
=======
   "execution_count": 39,
>>>>>>> 312275a3
   "metadata": {},
   "outputs": [],
   "source": [
    "# ethnicity  - to category\n",
    "hosps.ethnicity = hosps.ethnicity.str.lower()\n",
    "hosps.loc[(hosps.ethnicity.str.contains('^white')),'ethnicity'] = 'white'\n",
    "hosps.loc[(hosps.ethnicity.str.contains('^black')),'ethnicity'] = 'black'\n",
    "hosps.loc[(hosps.ethnicity.str.contains('^hisp')) | (hosps.ethnicity.str.contains('^latin')),'ethnicity'] = 'hispanic'\n",
    "hosps.loc[(hosps.ethnicity.str.contains('^asia')),'ethnicity'] = 'asian'\n",
    "hosps.loc[~(hosps.ethnicity.str.contains('|'.join(['white', 'black', 'hispanic', 'asian']))),'ethnicity'] = 'other'\n",
    "\n",
    "# ethnicity - one hot encoding\n",
    "hosps['eth_white'] = (hosps['ethnicity'] == 'white').astype(int)\n",
    "hosps['eth_black'] = (hosps['ethnicity'] == 'black').astype(int)\n",
    "hosps['eth_hispanic'] = (hosps['ethnicity'] == 'hispanic').astype(int)\n",
    "hosps['eth_asian'] = (hosps['ethnicity'] == 'asian').astype(int)\n",
    "hosps['eth_other'] = (hosps['ethnicity'] == 'other').astype(int)\n",
    "hosps.drop(['ethnicity', 'deathtime'], inplace=True, axis=1)"
   ]
  },
  {
   "cell_type": "code",
<<<<<<< HEAD
   "execution_count": 22,
   "metadata": {},
   "outputs": [],
   "source": [
    "bios_onehot = pd.get_dummies(bios, columns=['org_itemid'], prefix='org')\n",
    "groupby_cols = ['subject_id', 'hadm_id', 'charttime']\n",
    "onehot_cols = [col for col in bios_onehot.columns if col.startswith('org_')]\n",
    "bios_table = bios_onehot.groupby(groupby_cols)[onehot_cols].sum().reset_index()\n",
    "for col in onehot_cols:\n",
    "    bios_table[col] = (bios_table[col] > 0).astype(int)"
   ]
  },
  {
   "cell_type": "code",
   "execution_count": null,
=======
   "execution_count": 40,
>>>>>>> 312275a3
   "metadata": {
    "colab": {
     "base_uri": "https://localhost:8080/",
     "height": 356
    },
    "executionInfo": {
     "elapsed": 305,
     "status": "error",
     "timestamp": 1754566885343,
     "user": {
      "displayName": "Yael Kupershmidt",
      "userId": "00404238359436170384"
     },
     "user_tz": -180
    },
    "id": "ynUWK92_VQdK",
    "outputId": "b0a3f0ea-1e36-48d3-e6ce-b584be199fdf"
   },
   "outputs": [
    {
     "name": "stdout",
     "output_type": "stream",
     "text": [
      "1. Include only first admissions: N=32513\n",
      "2. Exclusion by ages: N=25548\n",
      "3. Include only patients who admitted for at least 24 hours: N=25168\n",
      "4. Exclude patients who died within 48-hours of admission: N=24825\n"
     ]
    }
   ],
   "source": [
    "\n",
    "# Generate feature columns for los, age and mortality\n",
    "def age(admittime, dob):\n",
    "    if admittime < dob:\n",
    "      return 0\n",
    "    return admittime.year - dob.year - ((admittime.month, admittime.day) < (dob.month, dob.day))\n",
    "\n",
    "hosps['age'] = hosps.apply(lambda row: age(row['admittime'], row['dob']), axis=1)\n",
    "hosps['los_hosp_hr'] = (hosps.dischtime - hosps.admittime).dt.total_seconds()/3600\n",
    "hosps['mort'] = np.where(~np.isnat(hosps.dod),1,0)\n",
    "\n",
    "# Gender to binary\n",
    "hosps['gender'] = np.where(hosps['gender'] == \"M\", 1, 0)\n",
    "\n",
    "# @title Q1.1 - Patient Exclusion Criteria\n",
    "hosps = hosps.sort_values('admittime').groupby('subject_id').first().reset_index()\n",
    "print(f\"1. Include only first admissions: N={hosps.shape[0]}\")\n",
    "\n",
    "hosps = hosps[hosps.age.between(18,90)]\n",
    "print(f\"2. Exclusion by ages: N={hosps.shape[0]}\")\n",
    "\n",
    "# Exclude patients hospitalized for less than 24 hours\n",
    "hosps = hosps[hosps['los_hosp_hr'] >= min_los]\n",
    "print(f\"3. Include only patients who admitted for at least {min_los} hours: N={hosps.shape[0]}\")\n",
    "\n",
    "# Exclude patients that died in the first 48 hours of admission\n",
    "hours_to_death = (hosps['dod'] - hosps['admittime']).dt.total_seconds() / 3600\n",
    "hosps = hosps[~((hosps['mort'].astype(bool)) & (hours_to_death < min_target_onset))]\n",
    "print(f\"4. Exclude patients who died within {min_target_onset}-hours of admission: N={hosps.shape[0]}\")"
   ]
  },
  {
   "cell_type": "code",
<<<<<<< HEAD
   "execution_count": 18,
=======
   "execution_count": 41,
>>>>>>> 312275a3
   "metadata": {},
   "outputs": [
    {
     "name": "stderr",
     "output_type": "stream",
     "text": [
<<<<<<< HEAD
      "/tmp/ipykernel_3463189/9803228.py:15: FutureWarning: 'H' is deprecated and will be removed in a future version, please use 'h' instead.\n",
=======
      "/tmp/ipykernel_3076093/9803228.py:15: FutureWarning: 'H' is deprecated and will be removed in a future version, please use 'h' instead.\n",
>>>>>>> 312275a3
      "  pivot = pd.pivot_table(merged, index=['subject_id', 'hadm_id', pd.Grouper(key='charttime', freq=pred_freq)],\n"
     ]
    }
   ],
   "source": [
    "labs = labs[labs['hadm_id'].isin(hosps['hadm_id'])]\n",
    "labs = pd.merge(labs,lavbevent_meatdata,on='itemid')\n",
    "labs = labs[labs['valuenum'].between(labs['min'],labs['max'],  inclusive='both')]\n",
    "\n",
    "vits = vits[vits['hadm_id'].isin(hosps['hadm_id'])]\n",
    "vits = pd.merge(vits,vital_meatdata,on='itemid')\n",
    "vits = vits[vits['valuenum'].between(vits['min'],vits['max'], inclusive='both')]\n",
    "\n",
    "vits.loc[(vits['feature name'] == 'TempF'),'valuenum'] = (vits[vits['feature name'] == 'TempF']['valuenum']-32)/1.8\n",
    "vits.loc[vits['feature name'] == 'TempF','feature name'] = 'TempC'\n",
    "\n",
    "merged = pd.concat([vits, labs])\n",
    "merged['charttime'] = pd.to_datetime(merged['charttime'], errors='coerce')\n",
    "\n",
    "pivot = pd.pivot_table(merged, index=['subject_id', 'hadm_id', pd.Grouper(key='charttime', freq=pred_freq)],\n",
    "                       columns=['feature name'], values='valuenum', aggfunc=['mean', 'max', 'min', 'std'])\n",
    "pivot.columns = [f'{c[1]}_{c[0]}' for c in pivot.columns.to_flat_index()]\n",
    "\n",
    "# temp = merged.copy()\n",
    "\n",
    "merged = pd.merge(hosps, pivot.reset_index(), on=['subject_id', 'hadm_id'])\n",
    "merged[pivot.columns] = merged.groupby(['subject_id', 'hadm_id'])[pivot.columns].ffill()\n"
   ]
  },
  {
   "cell_type": "code",
<<<<<<< HEAD
   "execution_count": null,
   "metadata": {},
   "outputs": [
    {
     "name": "stdout",
     "output_type": "stream",
     "text": [
      "Original merged shape: (279735, 131)\n",
      "Bios_table shape: (10727, 241)\n",
      "Merged with bios shape: (279735, 241)\n",
      "Number of rows with bios data: 279735\n",
      "Left join completed and NaN values filled with 0\n"
     ]
    }
   ],
   "source": [
    "# Left join merged with bios_table on (subject_id, hadm_id, charttime)\n",
    "merged_with_bios = merged[['subject_id', 'hadm_id', 'charttime']].merge(\n",
    "    bios_table,\n",
    "    on=['subject_id', 'hadm_id', 'charttime'],\n",
    "    how='left'\n",
    ")\n",
    "\n",
    "onehot_cols = [col for col in merged_with_bios.columns if col.startswith('spec_org_')]\n",
    "merged_with_bios[onehot_cols] = merged_with_bios[onehot_cols].fillna(0).astype(int)\n"
   ]
  },
  {
   "cell_type": "code",
   "execution_count": 13,
=======
   "execution_count": 42,
>>>>>>> 312275a3
   "metadata": {},
   "outputs": [],
   "source": [
    "merged = merged.sort_values(['subject_id', 'hadm_id', 'charttime'])\n",
    "labs_features_names = set(labs['feature name'])\n",
    "vits_features_names = set(vits['feature name'])\n",
    "labs_features = [col for col in merged.columns if col.split('_')[0] in labs_features_names]\n",
    "vits_features = [col for col in merged.columns if col.split('_')[0] in vits_features_names]\n",
    "\n",
    "lab_diff_cols = {}\n",
    "for col in labs_features:\n",
    "    if col.find(\"mean\") >= 0:\n",
    "      base = merged.groupby(['subject_id', 'hadm_id'])[col].transform('first')\n",
    "      lab_diff_cols[f'{col}_diff'] = merged[col] - base\n",
    "\n",
    "lab_diff_df = pd.DataFrame(lab_diff_cols)\n",
    "\n",
    "vital_diff_cols = {}\n",
    "for col in vits_features:\n",
    "  if col.find(\"mean\") >= 0:\n",
    "      diff_series = merged.groupby(['subject_id', 'hadm_id'])[col].diff()\n",
    "      vital_diff_cols[f'{col}_diff'] = diff_series\n",
    "\n",
    "vital_diff_df = pd.DataFrame(vital_diff_cols)\n",
    "\n",
    "# Concatenate back to original DataFrame\n",
    "merged = pd.concat([merged, lab_diff_df, vital_diff_df], axis=1)"
   ]
  },
  {
   "cell_type": "code",
   "execution_count": 43,
   "metadata": {},
   "outputs": [],
   "source": [
    "merged['charttime'] = pd.to_datetime(merged['charttime'], errors='coerce')\n",
    "\n",
    "time_to_death = (merged['dod'] - merged['charttime']).dt.total_seconds() / (60 * 60)\n",
    "merged['target'] = (pd.notnull(time_to_death) & (time_to_death <= pred_window + pred_gap)).astype(int)\n",
    "merged = merged[time_to_death.isna() | (time_to_death >= pred_gap)]"
   ]
  },
  {
   "cell_type": "code",
   "execution_count": 45,
   "metadata": {},
   "outputs": [
    {
     "name": "stderr",
     "output_type": "stream",
     "text": [
      "/tmp/ipykernel_3076093/1053642204.py:24: SettingWithCopyWarning: \n",
      "A value is trying to be set on a copy of a slice from a DataFrame\n",
      "\n",
      "See the caveats in the documentation: https://pandas.pydata.org/pandas-docs/stable/user_guide/indexing.html#returning-a-view-versus-a-copy\n",
      "  X_train.drop(columns=[\"target\",\"mort_30day\",\"prolonged_stay\",\"readmission_30day\"], axis=1, inplace=True)\n",
      "/tmp/ipykernel_3076093/1053642204.py:28: SettingWithCopyWarning: \n",
      "A value is trying to be set on a copy of a slice from a DataFrame\n",
      "\n",
      "See the caveats in the documentation: https://pandas.pydata.org/pandas-docs/stable/user_guide/indexing.html#returning-a-view-versus-a-copy\n",
      "  X_val.drop(columns=[\"target\",\"mort_30day\",\"prolonged_stay\",\"readmission_30day\"], axis=1, inplace=True)\n",
      "/tmp/ipykernel_3076093/1053642204.py:32: SettingWithCopyWarning: \n",
      "A value is trying to be set on a copy of a slice from a DataFrame\n",
      "\n",
      "See the caveats in the documentation: https://pandas.pydata.org/pandas-docs/stable/user_guide/indexing.html#returning-a-view-versus-a-copy\n",
      "  X_test.drop(columns=[\"target\",\"mort_30day\",\"prolonged_stay\",\"readmission_30day\"], axis=1, inplace=True)\n"
     ]
    }
   ],
   "source": [
    "import numpy as np\n",
    "from sklearn.model_selection import GroupShuffleSplit\n",
    "\n",
    "merged_clean = merged.reset_index(drop=True)\n",
    "\n",
    "np.random.seed(0)\n",
    "\n",
    "#Split to train & test (all data of a single patient needs to be in the same group)\n",
    "X = merged_clean\n",
    "X = X.merge(labels_df, on=['subject_id', 'hadm_id'], how='inner')\n",
    "groups = merged_clean['subject_id']\n",
    "\n",
    "gss = GroupShuffleSplit(n_splits=1, train_size=.8, test_size=0.1)\n",
    "train_index, test_index = next(gss.split(X, groups=groups))\n",
    "val_index = list(set(X.index.to_list()) - (set(train_index.tolist()) | set(test_index.tolist())))\n",
    "\n",
    "X_train = X.iloc[train_index]\n",
    "X_val = X.iloc[val_index]\n",
    "X_test = X.iloc[test_index]\n",
    "\n",
    "y_train = X_train[[\"subject_id\",\"mort_30day\",\"prolonged_stay\",\"readmission_30day\"]].drop_duplicates()\n",
    "y_train = y_train.groupby('subject_id',as_index=False).max()\n",
    "\n",
    "X_train.drop(columns=[\"target\",\"mort_30day\",\"prolonged_stay\",\"readmission_30day\"], axis=1, inplace=True)\n",
    "\n",
    "y_val = X_val[[\"subject_id\",\"mort_30day\",\"prolonged_stay\",\"readmission_30day\"]].drop_duplicates()\n",
    "y_val = y_val.groupby('subject_id',as_index=False).max()\n",
    "X_val.drop(columns=[\"target\",\"mort_30day\",\"prolonged_stay\",\"readmission_30day\"], axis=1, inplace=True)\n",
    "\n",
    "y_test = X_test[[\"subject_id\",\"mort_30day\",\"prolonged_stay\",\"readmission_30day\"]].drop_duplicates()\n",
    "y_test = y_test.groupby('subject_id',as_index=False).max()\n",
    "X_test.drop(columns=[\"target\",\"mort_30day\",\"prolonged_stay\",\"readmission_30day\"], axis=1, inplace=True)"
   ]
  },
  {
   "cell_type": "code",
   "execution_count": 46,
   "metadata": {},
   "outputs": [
    {
     "name": "stdout",
     "output_type": "stream",
     "text": [
      "Pooled embeddings shape: 24796\n",
      "Number of subjects: 24796\n"
     ]
    }
   ],
   "source": [
    "import sys, numpy\n",
    "import pickle\n",
    "# Create an alias so pickle can find the old path\n",
    "sys.modules[\"numpy._core.numeric\"] = numpy.core.numeric  \n",
    "\n",
    "with open(\"data/notes_with_embeddings.pkl\", \"rb\") as f:\n",
    "    notes = pickle.load(f)\n",
    "    notes_ordered = X[['subject_id']].drop_duplicates().merge(\n",
    "    notes[[\"subject_id\",\"embeddings\"]], \n",
    "    on='subject_id', \n",
    "    how='left'\n",
    ")\n",
    "\n",
    "    embeddings_dict = {}\n",
    "\n",
    "for idx, row in notes_ordered.iterrows():\n",
    "    subject_id = row['subject_id']\n",
    "    embeddings = row['embeddings']\n",
    "    try:\n",
    "        if isinstance(embeddings, np.ndarray) :\n",
    "            # Convert to tensor if it's not already\n",
    "            if not isinstance(embeddings, torch.Tensor):\n",
    "                embeddings = torch.tensor(embeddings, dtype=torch.float32)\n",
    "            \n",
    "            # Perform average pooling across the sequence dimension\n",
    "            # Assuming embeddings shape is (sequence_length, embedding_dim)\n",
    "            pooled_embedding = torch.mean(embeddings, dim=0)  # Shape: (embedding_dim,)\n",
    "            embeddings_dict[subject_id] = pooled_embedding\n",
    "        else:\n",
    "            # Handle missing embeddings with zero vector\n",
    "            # Assuming embedding dimension is 768 (common for transformers)\n",
    "            embeddings_dict[subject_id] = torch.zeros(768, dtype=torch.float32)\n",
    "    except Exception as e:\n",
    "        flag = 1\n",
    "\n",
    "# Convert to a tensor where each row corresponds to a subject_id\n",
    "subject_ids_list = notes_ordered['subject_id'].tolist()\n",
    "pooled_embeddings = [embeddings_dict[subject_id] for subject_id in subject_ids_list]\n",
    "\n",
    "print(f\"Pooled embeddings shape: {len(pooled_embeddings)}\")\n",
    "print(f\"Number of subjects: {len(subject_ids_list)}\")\n",
    "\n",
    "notes_df = pd.DataFrame({\n",
    "    'subject_id': subject_ids_list,\n",
    "    'embeddings': pooled_embeddings}).set_index('subject_id')\n",
    "\n",
    "notes_df_train = notes_df.loc[X_train.subject_id.unique()]\n",
    "notes_df_val = notes_df.loc[X_val.subject_id.unique()]\n",
    "notes_df_test = notes_df.loc[X_test.subject_id.unique()]"
   ]
  },
  {
   "cell_type": "code",
   "execution_count": null,
   "metadata": {},
   "outputs": [],
   "source": [
    "from sklearn.preprocessing import StandardScaler\n",
    "\n",
    "num_cols = X_train.select_dtypes(include='float').columns\n",
    "scaler = StandardScaler()\n",
    "\n",
    "X_train.loc[:, num_cols] = scaler.fit_transform(X_train[num_cols])\n",
    "X_val.loc[:, num_cols] = scaler.transform(X_val[num_cols])\n",
    "X_test.loc[:, num_cols] = scaler.transform(X_test[num_cols])\n",
    "\n",
    "baseline_df = X_train[X_train.charttime.dt.date == X_train.admittime.dt.date].mean(axis=0).fillna(0)\n",
    "X_train.loc[:, num_cols] = X_train[num_cols].fillna(baseline_df)\n",
    "X_val.loc[:, num_cols] = X_val[num_cols].fillna(baseline_df)\n",
    "X_test.loc[:, num_cols] = X_test[num_cols].fillna(baseline_df)"
   ]
  },
  {
   "cell_type": "code",
   "execution_count": 18,
   "metadata": {},
   "outputs": [],
   "source": [
    "to_drop = ['hadm_id','icustay_id','intime','outtime','admittime', 'dischtime', 'dod','dob', 'mort', 'los_hosp_hr', 'charttime','adm_to_death']\n",
    "\n",
    "to_keep = ~X_train.columns.isin(to_drop)\n",
    "to_keep = X_train.columns[to_keep]\n",
    "X_train = X_train[to_keep]\n",
    "X_test = X_test[to_keep]\n",
    "X_val = X_val[to_keep]"
   ]
  },
  {
   "cell_type": "code",
   "execution_count": null,
   "metadata": {},
   "outputs": [],
   "source": [
    "from sklearn.cluster import KMeans\n",
    "import numpy as np\n",
    "\n",
    "def cluster_and_select_subjects(X_train, num_clusters=10, random_state=42):\n",
    "    \"\"\"\n",
    "    Calculate the first row of each subject_id in X_train, cluster it to num_clusters \n",
    "    and choose one subject_id from each cluster.\n",
    "    \n",
    "    Parameters:\n",
    "    X_train: DataFrame with subject_id column\n",
    "    num_clusters: int, number of clusters to create\n",
    "    random_state: int, for reproducibility\n",
    "    \n",
    "    Returns:\n",
    "    list: selected subject_ids, one from each cluster\n",
    "    \"\"\"\n",
    "    first_rows = X_train.groupby('subject_id').first().reset_index()\n",
    "    \n",
    "    features_for_clustering = first_rows.drop('subject_id', axis=1)\n",
    "    \n",
    "\n",
    "    kmeans = KMeans(n_clusters=num_clusters, random_state=random_state, n_init=10)\n",
    "    cluster_labels = kmeans.fit_predict(features_for_clustering)\n",
    "    \n",
    "\n",
    "    first_rows['cluster'] = cluster_labels\n",
    "    \n",
    "\n",
    "    np.random.seed(random_state)\n",
    "    selected_subjects = []\n",
    "    \n",
    "    for cluster_id in range(num_clusters):\n",
    "        cluster_subjects = first_rows[first_rows['cluster'] == cluster_id]['subject_id'].values\n",
    "        if len(cluster_subjects) > 0:\n",
    "            selected_subject = np.random.choice(cluster_subjects)\n",
    "            selected_subjects.append(selected_subject)\n",
    "    \n",
    "    return selected_subjects\n",
    "\n",
    "selected_subjects = cluster_and_select_subjects(X_train, num_clusters=100, random_state=42)"
   ]
  },
  {
   "cell_type": "code",
   "execution_count": 20,
   "metadata": {},
   "outputs": [],
   "source": [
    "DEVICE = torch.device(\"cuda\" if torch.cuda.is_available() else \"cpu\")\n",
    "\n",
    "# Create X_core with rows where subject_id is in selected_subjects\n",
    "X_core = X_train[X_train['subject_id'].isin(selected_subjects)]\n",
    "y_core = y_train[y_train['subject_id'].isin(selected_subjects)]\n",
    "\n",
    "# Update X_train to exclude the selected subjects\n",
    "X_train = X_train[~X_train['subject_id'].isin(selected_subjects)]\n",
    "y_train = y_train[~y_train['subject_id'].isin(selected_subjects)]\n",
    "\n",
    "train_labels = torch.tensor(y_train[['mort_30day', 'prolonged_stay', 'readmission_30day']].values, dtype=torch.float32).to(DEVICE)\n",
    "val_labels = torch.tensor(y_val[['mort_30day', 'prolonged_stay', 'readmission_30day']].values, dtype=torch.float32).to(DEVICE)\n",
    "test_labels = torch.tensor(y_test[['mort_30day', 'prolonged_stay', 'readmission_30day']].values, dtype=torch.float32).to(DEVICE)"
   ]
  },
  {
   "cell_type": "code",
   "execution_count": 21,
   "metadata": {},
   "outputs": [],
   "source": [
    "def generate_series_data(df, group_col=\"subject_id\", maxlen=18):\n",
    "  grouped = df.groupby(group_col)\n",
    "  subject_sequences = [group.values[:, 1:] for _, group in grouped]\n",
    "  padded_tensor = pad_sequences(subject_sequences, padding='post', dtype='float32')\n",
    "  sequence_lengths = [len(seq) for seq in subject_sequences]\n",
    "  padding_mask = np.zeros((len(sequence_lengths), maxlen), dtype=np.float32)\n",
    "  for i, length in enumerate(sequence_lengths):\n",
    "      padding_mask[i, :length] = 1.0\n",
    "  padded_tensor = torch.tensor(padded_tensor, dtype=torch.float32)\n",
    "  padding_mask = torch.tensor(padding_mask, dtype=torch.float32)\n",
    "  return padded_tensor, padding_mask"
   ]
  },
  {
   "cell_type": "code",
   "execution_count": 22,
   "metadata": {},
   "outputs": [],
   "source": [
    "#import NoteEmbedder\n",
    "#import imp\n",
    "#os.environ[\"TRANSFORMERS_CACHE\"] = \"/home/bnet/ronsheinin/MLHC/MLHC/cache\"\n",
    "#imp.reload(NoteEmbedder)\n",
    "#import os\n",
    "#notes = pd.read_csv('data/notes.csv')\n",
    "#note_embeddings = NoteEmbedder.run_embeeding(notes)"
   ]
  },
  {
   "cell_type": "markdown",
   "metadata": {},
   "source": [
    "## Model"
   ]
  },
  {
   "cell_type": "code",
   "execution_count": null,
   "metadata": {},
   "outputs": [],
   "source": [
    "import torch\n",
    "from torch.utils.data import Dataset\n",
    "\n",
    "\n",
    "class PatientDataset(Dataset):\n",
    "    def __init__(self, X, y, core, padding_mask, padding_mask_core, notes, k=5):\n",
    "        self.core = core\n",
    "        self.X = X\n",
    "        self.y = y\n",
    "        self.padding_mask = padding_mask\n",
    "        self.padding_mask_core = padding_mask_core\n",
    "        self.k = k\n",
    "        self.notes = notes\n",
    "        self.node_to_neighbors = self.build_knn_graph(X, core, padding_mask, padding_mask_core, k=k)\n",
    "\n",
    "\n",
    "    def __len__(self):\n",
    "        return len(self.X)\n",
    "    \n",
    "    def __getitem__(self, idx):\n",
    "        return self.X[idx], self.y[idx], self.padding_mask[idx], idx, self.notes[idx]\n",
    "\n",
    "\n",
    "    def get_edge_index(self, batch, padding_mask_batch, batch_indices):\n",
    "        \"\"\"\n",
    "        Returns a tensor representing the edge index of the graph.\n",
    "        \n",
    "        Returns:\n",
    "            edge_index: tensor of shape (2, num_edges) representing graph edges\n",
    "        \"\"\"\n",
    "        batch_size, seq_len, _ = batch.shape\n",
    "        core_size = self.core.shape[0]\n",
    "        total_patients = batch_size + core_size\n",
    "\n",
    "        batch_size = batch.shape[0]\n",
    "        # all_patients = torch.cat([batch, self.core], dim=0)\n",
    "        all_padding_mask = torch.cat([padding_mask_batch, self.padding_mask_core.to(padding_mask_batch.device)], dim=0)\n",
    "\n",
    "        edges = []\n",
    "        \n",
    "        for patient_idx in range(total_patients):\n",
    "            for t in range(seq_len - 1):\n",
    "                if all_padding_mask[patient_idx, t] > 0 and all_padding_mask[patient_idx, t + 1] > 0:\n",
    "                    node_curr = patient_idx * seq_len + t\n",
    "                    node_next = patient_idx * seq_len + t + 1\n",
    "   \n",
    "                    edges.append([node_curr, node_next])\n",
    "                    edges.append([node_next, node_curr])\n",
    "        \n",
    "        edges = [torch.tensor(edges).t()]\n",
    "\n",
    "        neighbors_list = []\n",
    "        for idx in batch_indices:\n",
    "            neighbors_list.extend(self.node_to_neighbors[idx.item() * seq_len: (idx.item() + 1) * seq_len])\n",
    "            # for i in range(seq_len):\n",
    "            #     neighbors_list.append(list(self.node_to_neighbors[idx.item() * seq_len + i]))\n",
    "        \n",
    "        # for i in range(self.X.shape[0] * seq_len, self.X.shape[0] * seq_len + core_size * seq_len):\n",
    "        #     neighbors_list.append(list(self.node_to_neighbors[i]))\n",
    "        neighbors_list.extend(self.node_to_neighbors[self.X.shape[0] * seq_len:])\n",
    "    \n",
    "        for t in range(seq_len):\n",
    "            valid_patients = all_padding_mask[:, t] > 0\n",
    "            valid_indices = torch.where(valid_patients)[0] \n",
    "\n",
    "            if len(valid_indices) > 1:\n",
    "                for i, patient_idx in enumerate(valid_indices):\n",
    "                    node_curr = patient_idx * seq_len + t\n",
    "                    to_append = torch.tensor(neighbors_list[node_curr], dtype=torch.long) - (self.X.shape[0] - batch_size) * seq_len  # Adjust index for core patients\n",
    "                    edges.append(torch.stack([to_append, torch.full_like(to_append, node_curr)], dim=0))\n",
    "\n",
    "        \n",
    "        if edges:\n",
    "            edge_index = torch.cat(edges, dim=1).to(torch.long)\n",
    "        else:\n",
    "            edge_index = torch.empty((2, 0), dtype=torch.long)\n",
    "        \n",
    "        return edge_index\n",
    "\n",
    "\n",
    "        \n",
    "    @staticmethod\n",
    "    def build_knn_graph(batch, core, padding_mask_batch, padding_mask_core, k=5):\n",
    "        \"\"\"\n",
    "        Build a KNN graph from batch and core tensors.\n",
    "        \n",
    "        Args:\n",
    "            batch: 3D tensor (batch_size, seq_len, features)\n",
    "            core: 3D tensor (core_size, seq_len, features)\n",
    "            padding_mask_batch: 2D tensor (batch_size, seq_len) indicating valid time points\n",
    "            padding_mask_core: 2D tensor (core_size, seq_len) indicating valid time points\n",
    "            k: number of nearest neighbors for patient connections\n",
    "        \n",
    "        Returns:\n",
    "            edge_index: tensor of shape (2, num_edges) representing graph edges\n",
    "        \"\"\"\n",
    "\n",
    "        batch_size, seq_len, _ = batch.shape\n",
    "        core_size = core.shape[0]\n",
    "        total_patients = batch_size + core_size\n",
    "        batch_size = batch.shape[0]\n",
    "\n",
    "        all_patients = torch.cat([batch, core], dim=0)\n",
    "        all_padding_mask = torch.cat([padding_mask_batch, padding_mask_core], dim=0)\n",
    "        \n",
    "        node_to_neighbors = {i: set() for i in range(total_patients * seq_len)}\n",
    "\n",
    "        edges = []\n",
    "           \n",
    "        for t in range(seq_len):\n",
    "            valid_patients = all_padding_mask[:, t] > 0\n",
    "            valid_indices = torch.where(valid_patients)[0] \n",
    "\n",
    "            core_patients = all_padding_mask[batch_size:, t] > 0\n",
    "            core_indices = torch.where(core_patients)[0] + batch_size\n",
    "\n",
    "            if len(valid_indices) > 1:\n",
    "                features_t = all_patients[valid_indices, t, :]\n",
    "                features_t_to = all_patients[core_indices, t, :]\n",
    "\n",
    "                distances = torch.cdist(features_t, features_t_to, p=2)\n",
    "                \n",
    "                for i, patient_idx in enumerate(valid_indices):\n",
    "                    num_neighbors = min(k, len(core_indices))\n",
    "                    _, nearest_indices = torch.topk(distances[i], num_neighbors, largest=False)\n",
    "                    \n",
    "                    for j in nearest_indices:\n",
    "                        neighbor_idx = core_indices[j]\n",
    "                        node_curr = patient_idx * seq_len + t\n",
    "                        node_neighbor = neighbor_idx * seq_len + t\n",
    "\n",
    "                        edges.append([node_neighbor, node_curr])\n",
    "                        \n",
    "                        node_to_neighbors[node_curr.item()].add(node_neighbor.item())\n",
    "        \n",
    "        result = [list(node_to_neighbors[i]) for i in range(total_patients * seq_len)]\n",
    "        return result\n",
    "\n",
    "# dataset = PatientDataset(core=padd_tensor_core, X=padded_tensor_train, y=labels_train, padding_mask=padding_mask_train, padding_mask_core=padding_mask_core, k=5)\n",
    "# dataset.cal_graphs()"
   ]
  },
  {
   "cell_type": "code",
   "execution_count": null,
   "metadata": {},
   "outputs": [],
   "source": [
    "from sklearn.metrics import average_precision_score, roc_auc_score\n",
    "\n",
    "\n",
    "DEVICE = torch.device('cuda' if torch.cuda.is_available() else 'cpu')\n",
    "#DEVICE = torch.device('cpu')  # For testing purposes, use CPU\n",
    "\n",
    "\n",
    "class GraphGRUMortalityModel(nn.Module):\n",
    "    def __init__(self, input_dim, hidden_dim, n1_gat_layers, n2_gru_layers, X_core, core_padding_mask,\n",
    "                 num_heads=4, dropout=0.1, seq_len=18, k=5, gnn_flag=True):\n",
    "        \"\"\"\n",
    "        Mortality prediction model with Graph Attention + GRU layers\n",
    "        \n",
    "        Args:\n",
    "            input_dim: Input feature dimension\n",
    "            hidden_dim: Hidden dimension for GAT and GRU layers\n",
    "            n1_gat_layers: Number of Graph Attention layers\n",
    "            n2_gru_layers: Number of GRU layers\n",
    "            X_core_dim: Core set dimension (number of core patients)\n",
    "            num_heads: Number of attention heads for GAT\n",
    "            dropout: Dropout rate\n",
    "            seq_len: Sequence length\n",
    "        \"\"\"\n",
    "        super(GraphGRUMortalityModel, self).__init__()\n",
    "        \n",
    "        self.input_dim = input_dim\n",
    "        self.hidden_dim = hidden_dim\n",
    "        self.n1_gat_layers = n1_gat_layers\n",
    "        self.n2_gru_layers = n2_gru_layers\n",
    "        self.X_core = X_core.to(DEVICE)\n",
    "        self.core_padding_mask = core_padding_mask.to(DEVICE)\n",
    "        self.seq_len = seq_len\n",
    "        self.num_heads = num_heads\n",
    "        self.gnn_flag = gnn_flag\n",
    "        \n",
    "        self.notes_layer = nn.Linear(768, hidden_dim).to(DEVICE) \n",
    "        self.gat_layers = nn.ModuleList().to(DEVICE)\n",
    "        \n",
    "        self.gat_layers.append(\n",
    "            GATv2Conv(input_dim, hidden_dim // num_heads, heads=num_heads, dropout=dropout, concat=True)\n",
    "        )\n",
    "        \n",
    "        for _ in range(n1_gat_layers - 1):\n",
    "            self.gat_layers.append(\n",
    "                GATv2Conv(hidden_dim, hidden_dim // num_heads, heads=num_heads, dropout=dropout, concat=True)\n",
    "            )\n",
    "        \n",
    "        if self.gnn_flag:\n",
    "            self.gru = nn.GRU(hidden_dim, hidden_dim, n2_gru_layers, batch_first=True, dropout=dropout)\n",
    "        else:\n",
    "            self.gru = nn.GRU(input_dim, hidden_dim, n2_gru_layers, batch_first=True, dropout=dropout)\n",
    "        \n",
    "        self.classifier = nn.Sequential(\n",
    "            nn.Linear(4*hidden_dim, hidden_dim),\n",
    "            nn.ReLU(),\n",
    "            nn.Dropout(dropout),\n",
    "            nn.Linear(hidden_dim, hidden_dim // 2),\n",
    "            nn.ReLU(),\n",
    "            nn.Dropout(dropout),\n",
    "            nn.Linear(hidden_dim // 2, 1)\n",
    "        )\n",
    "        \n",
    "        self.dropout = nn.Dropout(dropout).to(DEVICE)\n",
    "        self.k = k\n",
    "\n",
    "        self.best_model = None\n",
    "\n",
    "        # initialize weights\n",
    "        for layer in self.gat_layers:\n",
    "            if isinstance(layer, GATv2Conv):\n",
    "                nn.init.xavier_uniform_(layer.lin_l.weight)\n",
    "                nn.init.xavier_uniform_(layer.lin_r.weight) \n",
    "        nn.init.xavier_uniform_(self.gru.weight_ih_l0)\n",
    "        nn.init.xavier_uniform_(self.gru.weight_hh_l0)\n",
    "        nn.init.constant_(self.gru.bias_ih_l0, 0.0)\n",
    "        nn.init.constant_(self.gru.bias_hh_l0, 0.0)\n",
    "        \n",
    "  \n",
    "        \n",
    "    def forward(self, x ,padding_mask, edge_index, nots):\n",
    "        \"\"\"\n",
    "        Forward pass\n",
    "        \n",
    "        Args:\n",
    "            core: Core patients tensor (X_core_dim, seq_len, input_dim)\n",
    "            x: Batch patients tensor (batch_size, seq_len, input_dim)\n",
    "            y: Target labels (batch_size, seq_len)\n",
    "            padding_mask: Padding mask (batch_size, seq_len)\n",
    "            edge_index: Graph edge indices (2, num_edges)\n",
    "        \n",
    "        Returns:\n",
    "            predictions: Mortality predictions (batch_size, seq_len, 1)\n",
    "        \"\"\"\n",
    "        batch_size = x.size(0)\n",
    "        \n",
    "        if self.gnn_flag:\n",
    "            all_patients = torch.cat([x, self.X_core], dim=0)  # (batch_size + X_core_dim, seq_len, input_dim)\n",
    "            total_patients = batch_size + self.X_core.shape[0]\n",
    "            \n",
    "            # Reshape for graph processing: (total_patients * seq_len, input_dim)\n",
    "            graph_input = all_patients.view(total_patients * self.seq_len, -1)\n",
    "            # Apply GAT layers\n",
    "            for gat_layer in self.gat_layers:\n",
    "                graph_input = F.relu(gat_layer(graph_input, edge_index))\n",
    "            \n",
    "            # Reshape back to sequence format: (total_patients, seq_len, hidden_dim)\n",
    "            graph_output = graph_input.view(total_patients, self.seq_len, -1)\n",
    "\n",
    "            # Extract only batch patients (exclude core)\n",
    "        \n",
    "            batch_output = graph_output[:batch_size]  # (batch_size, seq_len, hidden_dim)\n",
    "        \n",
    "        else:\n",
    "            batch_output = x\n",
    "        # Apply GRU layers\n",
    "        # Pack sequences for efficient processing\n",
    "        # lengths from mask (True = pad) → count valid steps\n",
    "        lengths = (padding_mask.to(bool)).sum(dim=1)                       # (batch,)\n",
    "        lengths = lengths.clamp(min=1).cpu()\n",
    "        #packed_input = pack_padded_sequence(batch_output, lengths, batch_first=True, enforce_sorted=False)\n",
    "        #gru_output, _ = self.gru(packed_input)\n",
    "        # Unpack sequences\n",
    "        #gru_output, _ = pad_packed_sequence(gru_output, batch_first=True, total_length=self.seq_len)\n",
    "\n",
    "        mask_index = padding_mask.sum(dim=1).long() - 1  # Get the last valid index for each sequence\n",
    "        mask_expanded = padding_mask.unsqueeze(-1)    \n",
    "        gru_output, _ = self.gru(batch_output)\n",
    "        out = torch.cat([\n",
    "            gru_output[torch.arange(gru_output.size(0)), mask_index, :],\n",
    "            (gru_output * mask_expanded).sum(dim=1) / mask_expanded.sum(dim=1),\n",
    "            (gru_output * mask_expanded).max(dim=1)[0]\n",
    "        ], dim=-1) \n",
    "        nots = F.relu(self.notes_layer(nots))\n",
    "        X_concat = torch.cat([out, nots], dim=-1)  # (batch_size, seq_len, 2*hidden_dim)\n",
    "        predictions = self.classifier(X_concat)  # (batch_size, 1)\n",
    "\n",
    "        return predictions.squeeze(-1)  # (batch_size, seq_len)\n",
    "    \n",
    "    \n",
    "    def masked_bce_loss(self, logits, targets, mask, pos_weight=None):\n",
    "        T = min(logits.shape[1], targets.shape[1], mask.shape[1])\n",
    "        logits, targets, mask = logits[:, :T], targets[:, :T], mask[:, :T]\n",
    "        loss = nn.BCEWithLogitsLoss(reduction='none', pos_weight=pos_weight)(logits, targets)\n",
    "        return (loss * mask).sum() / mask.sum()\n",
    "    \n",
    "\n",
    "    def train_all(self, dataloaders, datasets, epochs: int = 10, learning_rate: float = 1e-3, pos_lambda : float = 1):\n",
    "        self.train()\n",
    "        optim = torch.optim.Adam(self.parameters(), lr=learning_rate)\n",
    "        best_validation_accuracy = - float('inf')\n",
    "        targets = datasets['train'].y[:,0] # Get the max target for each patien\n",
    "        pos_weight = (targets == 0).sum() / (targets == 1).sum()  # Adjust pos_weight as needed\n",
    "        print(f'Pos weight: {pos_weight:.4f}')\n",
    "\n",
    "\n",
    "        for epoch in range(epochs):\n",
    "            print(f'Starting epoch {epoch + 1}/{epochs}')\n",
    "            total = 0\n",
    "            for x, y, padding_mask, idx, notes in tqdm(dataloaders['train']):\n",
    "                optim.zero_grad()\n",
    "\n",
    "                x, padding_mask, y, notes = x.to(DEVICE), padding_mask.to(DEVICE), y.to(DEVICE), notes.to(DEVICE)\n",
    "                edge_index = datasets['train'].get_edge_index(x, padding_mask, idx).to(DEVICE)\n",
    "                predictions = self.forward(x, padding_mask, edge_index, notes)\n",
    "                loss = nn.BCEWithLogitsLoss(reduction='mean', pos_weight=pos_weight)(predictions, y[:, 0])\n",
    "                #loss = F.binary_cross_entropy_with_logits(predictions.view(-1), y.view(-1))\n",
    "                loss.backward()\n",
    "                optim.step()\n",
    "                \n",
    "                total += loss.item()\n",
    "            avg_loss = total / len(dataloaders['train'])\n",
    "            print(f'Epoch {epoch + 1}/{epochs}, Loss: {avg_loss:.4f}')\n",
    "            validation_accuracy = self.validate(dataloaders['val'], datasets['val'])\n",
    "            print(f'Validation Accuracy: {validation_accuracy[0]:.4f} | AUC: {validation_accuracy[1]:.4f} | AP: {validation_accuracy[2]:.4f}')\n",
    "            if validation_accuracy[2] > best_validation_accuracy:\n",
    "                best_validation_accuracy = validation_accuracy[2]\n",
    "                self.best_model = self.state_dict()\n",
    "                print(\"Best model updated\")\n",
    "        self.load_state_dict(self.best_model)\n",
    "\n",
    "    def validate(self, dataloader, dataset):\n",
    "        self.eval()\n",
    "        correct = 0\n",
    "        total = 0\n",
    "        with torch.no_grad():\n",
    "            all_true_labels = []\n",
    "            all_predicted_labels = []\n",
    "            for x, y, padding_mask, idx, notes in tqdm(dataloader):\n",
    "                x, padding_mask, y, notes = x.to(DEVICE), padding_mask.to(DEVICE), y[:,0].to(DEVICE), notes.to(DEVICE)\n",
    "                # edge_index = dataset.build_knn_graph(x, self.X_core, padding_mask, self.core_padding_mask, k=self.k).to(DEVICE)\n",
    "                edge_index = dataset.get_edge_index(x, padding_mask, idx).to(DEVICE)\n",
    "                predictions = self.forward(x, padding_mask, edge_index, notes)\n",
    "                all_true_labels.extend(y.cpu().numpy())\n",
    "                all_predicted_labels.extend(torch.sigmoid(predictions).cpu().numpy().flatten())\n",
    "                predicted_labels = (torch.sigmoid(predictions) > 0.5).float()\n",
    "                correct += (predicted_labels == y).sum().item()\n",
    "                total += y.shape[0]\n",
    "        accuracy = correct / total if total > 0 else 0\n",
    "        self.train()\n",
    "        return accuracy, roc_auc_score(all_true_labels, all_predicted_labels), average_precision_score(all_true_labels, all_predicted_labels)\n",
    "\n",
    "\n",
    "    \n"
   ]
  },
  {
   "cell_type": "code",
   "execution_count": 121,
   "metadata": {},
   "outputs": [],
   "source": [
    "batch_size = 256\n",
    "hidden_dim = 64\n",
    "k = 11\n",
    "\n",
    "padded_tensor_train, padding_mask_train = generate_series_data(X_train, group_col=\"subject_id\", maxlen=18)\n",
    "padded_tensor_val, padding_mask_val = generate_series_data(X_val, group_col=\"subject_id\", maxlen=18)\n",
    "padded_tensor_test, padding_mask_test = generate_series_data(X_test, group_col=\"subject_id\", maxlen=18)\n",
    "padd_tensor_core, padding_mask_core = generate_series_data(X_core, group_col=\"subject_id\", maxlen=18)\n",
    "\n",
    "datasets = {x: PatientDataset(d, y, core=padd_tensor_core, padding_mask=m, padding_mask_core=padding_mask_core, k=k ,notes=n) for x, d, y, m, n in\n",
    "        zip(['train', 'val', 'test'], [padded_tensor_train, padded_tensor_val, padded_tensor_test], \n",
    "            [train_labels, val_labels, test_labels], \n",
    "            [padding_mask_train, padding_mask_val, padding_mask_test],\n",
    "            [torch.stack(notes_df_train.embeddings.values.tolist()), \n",
    "             torch.stack(notes_df_val.embeddings.values.tolist()), \n",
    "             torch.stack(notes_df_test.embeddings.values.tolist())])}\n",
    "dataloaders = {x: DataLoader(datasets[x], batch_size=batch_size, shuffle=True) for x in ['train', 'val', 'test']}\n",
    "\n",
    "\n"
   ]
  },
  {
   "cell_type": "code",
   "execution_count": 36,
   "metadata": {},
   "outputs": [],
   "source": [
    "model = GraphGRUMortalityModel(input_dim=padded_tensor_train.shape[2], hidden_dim=hidden_dim, n1_gat_layers=2, n2_gru_layers=2, X_core=padd_tensor_core, \n",
    "                               core_padding_mask=padding_mask_core, num_heads=4, dropout=0.1, seq_len=padded_tensor_train.shape[1], k=k, gnn_flag=True).to(DEVICE)\n",
    "\n",
    "model.train_all(dataloaders, datasets, epochs=15, learning_rate=1e-3)\n",
    "print(\"Training completed. Validating on test set...\")\n",
    "\n",
    "acc, auc, pr =  model.validate(dataloaders['test'], datasets['test'])\n",
    "print(f'Test Accuracy in model: {acc:.4f}, AUC: {auc:.4f}, AP: {pr:.4f}')"
   ]
  },
  {
   "cell_type": "code",
   "execution_count": 182,
   "metadata": {},
   "outputs": [
    {
     "name": "stderr",
     "output_type": "stream",
     "text": [
      "100%|██████████| 10/10 [00:04<00:00,  2.13it/s]"
     ]
    },
    {
     "name": "stdout",
     "output_type": "stream",
     "text": [
      "Test Accuracy in model: 0.7863, AUC: 0.8395, AP: 0.4951\n"
     ]
    },
    {
     "name": "stderr",
     "output_type": "stream",
     "text": [
<<<<<<< HEAD
      "100%|██████████| 77/77 [00:50<00:00,  1.54it/s]\n"
     ]
    },
    {
     "name": "stdout",
     "output_type": "stream",
     "text": [
      "Epoch 1/15, Loss: 1.5944\n"
     ]
    },
    {
     "name": "stderr",
     "output_type": "stream",
     "text": [
      "100%|██████████| 10/10 [00:06<00:00,  1.62it/s]\n"
     ]
    },
    {
     "name": "stdout",
     "output_type": "stream",
     "text": [
      "Validation Accuracy: 0.3713 | AUC: 0.7740 | AP: 0.1687\n",
      "Best model updated\n",
      "Starting epoch 2/15\n"
     ]
    },
    {
     "name": "stderr",
     "output_type": "stream",
     "text": [
      "100%|██████████| 77/77 [00:49<00:00,  1.56it/s]\n"
     ]
    },
    {
     "name": "stdout",
     "output_type": "stream",
     "text": [
      "Epoch 2/15, Loss: 1.4701\n"
     ]
    },
    {
     "name": "stderr",
     "output_type": "stream",
     "text": [
      "100%|██████████| 10/10 [00:06<00:00,  1.45it/s]\n"
     ]
    },
    {
     "name": "stdout",
     "output_type": "stream",
     "text": [
      "Validation Accuracy: 0.5278 | AUC: 0.7918 | AP: 0.1959\n",
      "Best model updated\n",
      "Starting epoch 3/15\n"
     ]
    },
    {
     "name": "stderr",
     "output_type": "stream",
     "text": [
      "100%|██████████| 77/77 [00:48<00:00,  1.57it/s]\n"
     ]
    },
    {
     "name": "stdout",
     "output_type": "stream",
     "text": [
      "Epoch 3/15, Loss: 1.4253\n"
     ]
    },
    {
     "name": "stderr",
     "output_type": "stream",
     "text": [
      "100%|██████████| 10/10 [00:06<00:00,  1.49it/s]\n"
     ]
    },
    {
     "name": "stdout",
     "output_type": "stream",
     "text": [
      "Validation Accuracy: 0.5637 | AUC: 0.8071 | AP: 0.2007\n",
      "Best model updated\n",
      "Starting epoch 4/15\n"
     ]
    },
    {
     "name": "stderr",
     "output_type": "stream",
     "text": [
      "100%|██████████| 77/77 [00:48<00:00,  1.58it/s]\n"
     ]
    },
    {
     "name": "stdout",
     "output_type": "stream",
     "text": [
      "Epoch 4/15, Loss: 1.4124\n"
     ]
    },
    {
     "name": "stderr",
     "output_type": "stream",
     "text": [
      "100%|██████████| 10/10 [00:06<00:00,  1.49it/s]\n"
     ]
    },
    {
     "name": "stdout",
     "output_type": "stream",
     "text": [
      "Validation Accuracy: 0.6510 | AUC: 0.8170 | AP: 0.2071\n",
      "Best model updated\n",
      "Starting epoch 5/15\n"
     ]
    },
    {
     "name": "stderr",
     "output_type": "stream",
     "text": [
      "100%|██████████| 77/77 [00:48<00:00,  1.58it/s]\n"
     ]
    },
    {
     "name": "stdout",
     "output_type": "stream",
     "text": [
      "Epoch 5/15, Loss: 1.3996\n"
     ]
    },
    {
     "name": "stderr",
     "output_type": "stream",
     "text": [
      "100%|██████████| 10/10 [00:06<00:00,  1.63it/s]\n"
     ]
    },
    {
     "name": "stdout",
     "output_type": "stream",
     "text": [
      "Validation Accuracy: 0.7417 | AUC: 0.7936 | AP: 0.2050\n",
      "Starting epoch 6/15\n"
     ]
    },
    {
     "name": "stderr",
     "output_type": "stream",
     "text": [
      "100%|██████████| 77/77 [00:49<00:00,  1.55it/s]\n"
     ]
    },
    {
     "name": "stdout",
     "output_type": "stream",
     "text": [
      "Epoch 6/15, Loss: 1.3517\n"
     ]
    },
    {
     "name": "stderr",
     "output_type": "stream",
     "text": [
      "100%|██████████| 10/10 [00:06<00:00,  1.63it/s]\n"
     ]
    },
    {
     "name": "stdout",
     "output_type": "stream",
     "text": [
      "Validation Accuracy: 0.7804 | AUC: 0.7955 | AP: 0.2005\n",
      "Starting epoch 7/15\n"
     ]
    },
    {
     "name": "stderr",
     "output_type": "stream",
     "text": [
      "100%|██████████| 77/77 [00:49<00:00,  1.55it/s]\n"
     ]
    },
    {
     "name": "stdout",
     "output_type": "stream",
     "text": [
      "Epoch 7/15, Loss: 1.3370\n"
     ]
    },
    {
     "name": "stderr",
     "output_type": "stream",
     "text": [
      "100%|██████████| 10/10 [00:06<00:00,  1.63it/s]\n"
     ]
    },
    {
     "name": "stdout",
     "output_type": "stream",
     "text": [
      "Validation Accuracy: 0.7522 | AUC: 0.8047 | AP: 0.2153\n",
      "Best model updated\n",
      "Starting epoch 8/15\n"
     ]
    },
    {
     "name": "stderr",
     "output_type": "stream",
     "text": [
      "100%|██████████| 77/77 [00:49<00:00,  1.55it/s]\n"
     ]
    },
    {
     "name": "stdout",
     "output_type": "stream",
     "text": [
      "Epoch 8/15, Loss: 1.3255\n"
     ]
    },
    {
     "name": "stderr",
     "output_type": "stream",
     "text": [
      "100%|██████████| 10/10 [00:06<00:00,  1.63it/s]\n"
     ]
    },
    {
     "name": "stdout",
     "output_type": "stream",
     "text": [
      "Validation Accuracy: 0.5780 | AUC: 0.8325 | AP: 0.2263\n",
      "Best model updated\n",
      "Starting epoch 9/15\n"
     ]
    },
    {
     "name": "stderr",
     "output_type": "stream",
     "text": [
      "100%|██████████| 77/77 [00:49<00:00,  1.55it/s]\n"
     ]
    },
    {
     "name": "stdout",
     "output_type": "stream",
     "text": [
      "Epoch 9/15, Loss: 1.3074\n"
     ]
    },
    {
     "name": "stderr",
     "output_type": "stream",
     "text": [
      "100%|██████████| 10/10 [00:06<00:00,  1.63it/s]\n"
     ]
    },
    {
     "name": "stdout",
     "output_type": "stream",
     "text": [
      "Validation Accuracy: 0.6640 | AUC: 0.8306 | AP: 0.2243\n",
      "Starting epoch 10/15\n"
     ]
    },
    {
     "name": "stderr",
     "output_type": "stream",
     "text": [
      "100%|██████████| 77/77 [00:49<00:00,  1.55it/s]\n"
     ]
    },
    {
     "name": "stdout",
     "output_type": "stream",
     "text": [
      "Epoch 10/15, Loss: 1.2698\n"
     ]
    },
    {
     "name": "stderr",
     "output_type": "stream",
     "text": [
      "100%|██████████| 10/10 [00:06<00:00,  1.63it/s]\n"
     ]
    },
    {
     "name": "stdout",
     "output_type": "stream",
     "text": [
      "Validation Accuracy: 0.6267 | AUC: 0.8325 | AP: 0.2238\n",
      "Starting epoch 11/15\n"
     ]
    },
    {
     "name": "stderr",
     "output_type": "stream",
     "text": [
      "100%|██████████| 77/77 [00:49<00:00,  1.55it/s]\n"
     ]
    },
    {
     "name": "stdout",
     "output_type": "stream",
     "text": [
      "Epoch 11/15, Loss: 1.2637\n"
     ]
    },
    {
     "name": "stderr",
     "output_type": "stream",
     "text": [
      "100%|██████████| 10/10 [00:06<00:00,  1.63it/s]\n"
     ]
    },
    {
     "name": "stdout",
     "output_type": "stream",
     "text": [
      "Validation Accuracy: 0.7628 | AUC: 0.8211 | AP: 0.2248\n",
      "Starting epoch 12/15\n"
     ]
    },
    {
     "name": "stderr",
     "output_type": "stream",
     "text": [
      "100%|██████████| 77/77 [00:49<00:00,  1.55it/s]\n"
     ]
    },
    {
     "name": "stdout",
     "output_type": "stream",
     "text": [
      "Epoch 12/15, Loss: 1.2288\n"
     ]
    },
    {
     "name": "stderr",
     "output_type": "stream",
     "text": [
      "100%|██████████| 10/10 [00:06<00:00,  1.63it/s]\n"
     ]
    },
    {
     "name": "stdout",
     "output_type": "stream",
     "text": [
      "Validation Accuracy: 0.6178 | AUC: 0.8314 | AP: 0.2235\n",
      "Starting epoch 13/15\n"
     ]
    },
    {
     "name": "stderr",
     "output_type": "stream",
     "text": [
      "100%|██████████| 77/77 [00:49<00:00,  1.55it/s]\n"
     ]
    },
    {
     "name": "stdout",
     "output_type": "stream",
     "text": [
      "Epoch 13/15, Loss: 1.1946\n"
     ]
    },
    {
     "name": "stderr",
     "output_type": "stream",
     "text": [
      "100%|██████████| 10/10 [00:06<00:00,  1.63it/s]\n"
     ]
    },
    {
     "name": "stdout",
     "output_type": "stream",
     "text": [
      "Validation Accuracy: 0.7001 | AUC: 0.8297 | AP: 0.2405\n",
      "Best model updated\n",
      "Starting epoch 14/15\n"
     ]
    },
    {
     "name": "stderr",
     "output_type": "stream",
     "text": [
      "100%|██████████| 77/77 [00:49<00:00,  1.55it/s]\n"
     ]
    },
    {
     "name": "stdout",
     "output_type": "stream",
     "text": [
      "Epoch 14/15, Loss: 1.1705\n"
     ]
    },
    {
     "name": "stderr",
     "output_type": "stream",
     "text": [
      "100%|██████████| 10/10 [00:06<00:00,  1.63it/s]\n"
     ]
    },
    {
     "name": "stdout",
     "output_type": "stream",
     "text": [
      "Validation Accuracy: 0.6207 | AUC: 0.8285 | AP: 0.2405\n",
      "Best model updated\n",
      "Starting epoch 15/15\n"
     ]
    },
    {
     "name": "stderr",
     "output_type": "stream",
     "text": [
      "100%|██████████| 77/77 [00:49<00:00,  1.54it/s]\n"
     ]
    },
    {
     "name": "stdout",
     "output_type": "stream",
     "text": [
      "Epoch 15/15, Loss: 1.1669\n"
     ]
    },
    {
     "name": "stderr",
     "output_type": "stream",
     "text": [
      "100%|██████████| 10/10 [00:06<00:00,  1.63it/s]\n"
     ]
    },
    {
     "name": "stdout",
     "output_type": "stream",
     "text": [
      "Validation Accuracy: 0.5813 | AUC: 0.8371 | AP: 0.2379\n",
      "Training completed. Validating on test set...\n"
     ]
    },
    {
     "name": "stderr",
     "output_type": "stream",
     "text": [
      "100%|██████████| 10/10 [00:06<00:00,  1.62it/s]"
     ]
    },
    {
     "name": "stdout",
     "output_type": "stream",
     "text": [
      "Test Accuracy in BaseLine model: 0.5691, AUC: 0.8350, AP: 0.2529\n"
     ]
    },
    {
     "name": "stderr",
     "output_type": "stream",
     "text": [
=======
>>>>>>> 312275a3
      "\n"
     ]
    }
   ],
   "source": [
    "\n",
    "acc, auc, pr =  model.validate(dataloaders['test'], datasets['test'])\n",
    "print(f'Test Accuracy in model: {acc:.4f}, AUC: {auc:.4f}, AP: {pr:.4f}')"
   ]
  },
  {
   "cell_type": "code",
   "execution_count": null,
   "metadata": {},
   "outputs": [
    {
     "name": "stderr",
     "output_type": "stream",
     "text": [
      "[I 2025-08-18 16:49:33,775] A new study created in memory with name: no-name-909f0b03-19ae-42e6-aaf8-4896d952bb34\n",
      "/home/bnet/kupershmidt/anaconda3/envs/spider/lib/python3.10/site-packages/torch/nn/modules/rnn.py:123: UserWarning: dropout option adds dropout after all but last recurrent layer, so non-zero dropout expects num_layers greater than 1, but got dropout=0.2 and num_layers=1\n",
      "  warnings.warn(\n"
     ]
    },
    {
     "name": "stdout",
     "output_type": "stream",
     "text": [
      "Pos weight: 11.4991\n",
      "Starting epoch 1/10\n"
     ]
    },
    {
     "name": "stderr",
     "output_type": "stream",
     "text": [
      " 32%|███▏      | 25/78 [01:23<02:58,  3.36s/it]"
     ]
    }
   ],
   "source": [
    "import optuna\n",
    "import gc\n",
    "import joblib\n",
    "def objective_mlp(trial):\n",
    "    hidden_dim = trial.suggest_int('hidden_dim', 32, 128, step=16)\n",
    "    n1_gat_layers = trial.suggest_int('n1_gat_layers', 1, 5)\n",
    "    n2_gru_layers = trial.suggest_int('n2_gru_layers', 1, 5)\n",
    "    dropout = trial.suggest_float('dropout', 0.1, 0.5, step=0.1)\n",
    "    num_heads = trial.suggest_int('num_heads', 2, 8, step=2)\n",
    "    k = trial.suggest_int('k', 5, 15, step=2)\n",
    "    lr= trial.suggest_float('learning_rate', 1e-4, 1e-2, log=True)\n",
    "\n",
    "    model = GraphGRUMortalityModel(input_dim=padded_tensor_train.shape[2], hidden_dim=hidden_dim, n1_gat_layers=n1_gat_layers,\n",
    "                                   n2_gru_layers=n2_gru_layers, X_core=padd_tensor_core, core_padding_mask=padding_mask_core,\n",
    "                                   num_heads=num_heads, dropout=dropout, seq_len=padded_tensor_train.shape[1], k=k, gnn_flag=True).to(DEVICE)\n",
    "\n",
    "    model.train_all(dataloaders, datasets, epochs=10, learning_rate=lr)\n",
    "    \n",
    "    acc, auc, pr = model.validate(dataloaders['test'], datasets['test'])\n",
    "    \n",
    "    del model \n",
    "    torch.cuda.empty_cache() \n",
    "    gc.collect()\n",
    "    return pr\n",
    "\n",
    "batch_size = 256\n",
    "\n",
    "study = optuna.create_study(direction='maximize')\n",
    "study.optimize(objective_mlp, n_trials=20)  \n",
    "print(\"Best trial:\")\n",
    "print(study.best_trial)\n",
    "print(\"Best hyperparameters:\", study.best_trial.params) \n",
    "joblib.dump(study, 'optuna_study.pkl')\n"
   ]
  },
  {
   "cell_type": "code",
   "execution_count": 27,
   "metadata": {},
   "outputs": [
    {
     "name": "stdout",
     "output_type": "stream",
     "text": [
      "FrozenTrial(number=12, state=TrialState.COMPLETE, values=[0.4732600299259349], datetime_start=datetime.datetime(2025, 8, 21, 1, 10, 11, 209685), datetime_complete=datetime.datetime(2025, 8, 21, 1, 34, 42, 427077), params={'hidden_dim': 96, 'n1_gat_layers': 1, 'n2_gru_layers': 1, 'dropout': 0.1, 'num_heads': 6, 'k': 5, 'learning_rate': 0.002245162564243561}, user_attrs={}, system_attrs={}, intermediate_values={}, distributions={'hidden_dim': IntDistribution(high=128, log=False, low=32, step=16), 'n1_gat_layers': IntDistribution(high=5, log=False, low=1, step=1), 'n2_gru_layers': IntDistribution(high=5, log=False, low=1, step=1), 'dropout': FloatDistribution(high=0.5, log=False, low=0.1, step=0.1), 'num_heads': IntDistribution(high=8, log=False, low=2, step=2), 'k': IntDistribution(high=15, log=False, low=5, step=2), 'learning_rate': FloatDistribution(high=0.01, log=True, low=0.0001, step=None)}, trial_id=12, value=None)\n",
      "Best hyperparameters: {'hidden_dim': 96, 'n1_gat_layers': 1, 'n2_gru_layers': 1, 'dropout': 0.1, 'num_heads': 6, 'k': 5, 'learning_rate': 0.002245162564243561}\n"
     ]
    }
   ],
   "source": [
    "print(study.best_trial)\n",
    "print(\"Best hyperparameters:\", study.best_trial.params) "
   ]
  },
  {
   "cell_type": "code",
   "execution_count": null,
   "metadata": {},
   "outputs": [
    {
     "name": "stderr",
     "output_type": "stream",
     "text": [
      "/home/bnet/kupershmidt/anaconda3/envs/spider/lib/python3.10/site-packages/torch/nn/modules/rnn.py:123: UserWarning: dropout option adds dropout after all but last recurrent layer, so non-zero dropout expects num_layers greater than 1, but got dropout=0.1 and num_layers=1\n",
      "  warnings.warn(\n"
     ]
    },
    {
     "name": "stdout",
     "output_type": "stream",
     "text": [
      "Pos weight: 6.8976\n",
      "Starting epoch 1/15\n"
     ]
    },
    {
     "name": "stderr",
     "output_type": "stream",
     "text": [
      "  0%|          | 0/78 [00:00<?, ?it/s]"
     ]
    },
    {
     "name": "stderr",
     "output_type": "stream",
     "text": [
      "100%|██████████| 78/78 [00:38<00:00,  2.02it/s]\n"
     ]
    },
    {
     "name": "stdout",
     "output_type": "stream",
     "text": [
      "Epoch 1/15, Loss: 1.0871\n"
     ]
    },
    {
     "name": "stderr",
     "output_type": "stream",
     "text": [
      "100%|██████████| 10/10 [00:04<00:00,  2.14it/s]\n"
     ]
    },
    {
     "name": "stdout",
     "output_type": "stream",
     "text": [
      "Validation Accuracy: 0.7996 | AUC: 0.8001 | AP: 0.3765\n",
      "Best model updated\n",
      "Starting epoch 2/15\n"
     ]
    },
    {
     "name": "stderr",
     "output_type": "stream",
     "text": [
      "100%|██████████| 78/78 [00:38<00:00,  2.02it/s]\n"
     ]
    },
    {
     "name": "stdout",
     "output_type": "stream",
     "text": [
      "Epoch 2/15, Loss: 0.9812\n"
     ]
    },
    {
     "name": "stderr",
     "output_type": "stream",
     "text": [
      "100%|██████████| 10/10 [00:05<00:00,  1.86it/s]\n"
     ]
    },
    {
     "name": "stdout",
     "output_type": "stream",
     "text": [
      "Validation Accuracy: 0.7407 | AUC: 0.8194 | AP: 0.4082\n",
      "Best model updated\n",
      "Starting epoch 3/15\n"
     ]
    },
    {
     "name": "stderr",
     "output_type": "stream",
     "text": [
      "100%|██████████| 78/78 [00:39<00:00,  1.98it/s]\n"
     ]
    },
    {
     "name": "stdout",
     "output_type": "stream",
     "text": [
      "Epoch 3/15, Loss: 0.9296\n"
     ]
    },
    {
     "name": "stderr",
     "output_type": "stream",
     "text": [
      "100%|██████████| 10/10 [00:04<00:00,  2.16it/s]\n"
     ]
    },
    {
     "name": "stdout",
     "output_type": "stream",
     "text": [
      "Validation Accuracy: 0.7956 | AUC: 0.8275 | AP: 0.4212\n",
      "Best model updated\n",
      "Starting epoch 4/15\n"
     ]
    },
    {
     "name": "stderr",
     "output_type": "stream",
     "text": [
      "100%|██████████| 78/78 [00:38<00:00,  2.05it/s]\n"
     ]
    },
    {
     "name": "stdout",
     "output_type": "stream",
     "text": [
      "Epoch 4/15, Loss: 0.9071\n"
     ]
    },
    {
     "name": "stderr",
     "output_type": "stream",
     "text": [
      "100%|██████████| 10/10 [00:04<00:00,  2.15it/s]\n"
     ]
    },
    {
     "name": "stdout",
     "output_type": "stream",
     "text": [
      "Validation Accuracy: 0.7060 | AUC: 0.8355 | AP: 0.4343\n",
      "Best model updated\n",
      "Starting epoch 5/15\n"
     ]
    },
    {
     "name": "stderr",
     "output_type": "stream",
     "text": [
      "100%|██████████| 78/78 [00:38<00:00,  2.04it/s]\n"
     ]
    },
    {
     "name": "stdout",
     "output_type": "stream",
     "text": [
      "Epoch 5/15, Loss: 0.8704\n"
     ]
    },
    {
     "name": "stderr",
     "output_type": "stream",
     "text": [
      "100%|██████████| 10/10 [00:04<00:00,  2.14it/s]\n"
     ]
    },
    {
     "name": "stdout",
     "output_type": "stream",
     "text": [
      "Validation Accuracy: 0.8319 | AUC: 0.8412 | AP: 0.4420\n",
      "Best model updated\n",
      "Starting epoch 6/15\n"
     ]
    },
    {
     "name": "stderr",
     "output_type": "stream",
     "text": [
      " 28%|██▊       | 22/78 [00:10<00:27,  2.04it/s]\n"
     ]
    },
    {
     "ename": "KeyboardInterrupt",
     "evalue": "",
     "output_type": "error",
     "traceback": [
      "\u001b[0;31m---------------------------------------------------------------------------\u001b[0m",
      "\u001b[0;31mKeyboardInterrupt\u001b[0m                         Traceback (most recent call last)",
      "Cell \u001b[0;32mIn[112], line 13\u001b[0m\n\u001b[1;32m      6\u001b[0m k \u001b[38;5;241m=\u001b[39m study\u001b[38;5;241m.\u001b[39mbest_trial\u001b[38;5;241m.\u001b[39mparams[\u001b[38;5;124m'\u001b[39m\u001b[38;5;124mk\u001b[39m\u001b[38;5;124m'\u001b[39m]\n\u001b[1;32m      8\u001b[0m model \u001b[38;5;241m=\u001b[39m GraphGRUMortalityModel(input_dim\u001b[38;5;241m=\u001b[39mpadded_tensor_train\u001b[38;5;241m.\u001b[39mshape[\u001b[38;5;241m2\u001b[39m], hidden_dim\u001b[38;5;241m=\u001b[39mhidden_dim, n1_gat_layers\u001b[38;5;241m=\u001b[39mn1_gat_layers,\n\u001b[1;32m      9\u001b[0m                             n2_gru_layers\u001b[38;5;241m=\u001b[39mn2_gru_layers, X_core\u001b[38;5;241m=\u001b[39mpadd_tensor_core, core_padding_mask\u001b[38;5;241m=\u001b[39mpadding_mask_core,\n\u001b[1;32m     10\u001b[0m                             num_heads\u001b[38;5;241m=\u001b[39mnum_heads, dropout\u001b[38;5;241m=\u001b[39mdropout, seq_len\u001b[38;5;241m=\u001b[39mpadded_tensor_train\u001b[38;5;241m.\u001b[39mshape[\u001b[38;5;241m1\u001b[39m], k\u001b[38;5;241m=\u001b[39mk, gnn_flag\u001b[38;5;241m=\u001b[39m\u001b[38;5;28;01mTrue\u001b[39;00m)\u001b[38;5;241m.\u001b[39mto(DEVICE)\n\u001b[0;32m---> 13\u001b[0m \u001b[43mmodel\u001b[49m\u001b[38;5;241;43m.\u001b[39;49m\u001b[43mtrain_all\u001b[49m\u001b[43m(\u001b[49m\u001b[43mdataloaders\u001b[49m\u001b[43m,\u001b[49m\u001b[43m \u001b[49m\u001b[43mdatasets\u001b[49m\u001b[43m,\u001b[49m\u001b[43m \u001b[49m\u001b[43mepochs\u001b[49m\u001b[38;5;241;43m=\u001b[39;49m\u001b[38;5;241;43m15\u001b[39;49m\u001b[43m,\u001b[49m\u001b[43m \u001b[49m\u001b[43mlearning_rate\u001b[49m\u001b[38;5;241;43m=\u001b[39;49m\u001b[38;5;241;43m1e-3\u001b[39;49m\u001b[43m)\u001b[49m\n\u001b[1;32m     14\u001b[0m \u001b[38;5;28mprint\u001b[39m(\u001b[38;5;124m\"\u001b[39m\u001b[38;5;124mTraining completed. Validating on test set...\u001b[39m\u001b[38;5;124m\"\u001b[39m)\n\u001b[1;32m     16\u001b[0m acc, auc, pr \u001b[38;5;241m=\u001b[39m  model\u001b[38;5;241m.\u001b[39mvalidate(dataloaders[\u001b[38;5;124m'\u001b[39m\u001b[38;5;124mtest\u001b[39m\u001b[38;5;124m'\u001b[39m], datasets[\u001b[38;5;124m'\u001b[39m\u001b[38;5;124mtest\u001b[39m\u001b[38;5;124m'\u001b[39m])\n",
      "Cell \u001b[0;32mIn[107], line 163\u001b[0m, in \u001b[0;36mGraphGRUMortalityModel.train_all\u001b[0;34m(self, dataloaders, datasets, epochs, learning_rate, pos_lambda)\u001b[0m\n\u001b[1;32m    160\u001b[0m optim\u001b[38;5;241m.\u001b[39mzero_grad()\n\u001b[1;32m    162\u001b[0m x, padding_mask, y, notes \u001b[38;5;241m=\u001b[39m x\u001b[38;5;241m.\u001b[39mto(DEVICE), padding_mask\u001b[38;5;241m.\u001b[39mto(DEVICE), y\u001b[38;5;241m.\u001b[39mto(DEVICE), notes\u001b[38;5;241m.\u001b[39mto(DEVICE)\n\u001b[0;32m--> 163\u001b[0m edge_index \u001b[38;5;241m=\u001b[39m \u001b[43mdatasets\u001b[49m\u001b[43m[\u001b[49m\u001b[38;5;124;43m'\u001b[39;49m\u001b[38;5;124;43mtrain\u001b[39;49m\u001b[38;5;124;43m'\u001b[39;49m\u001b[43m]\u001b[49m\u001b[38;5;241;43m.\u001b[39;49m\u001b[43mget_edge_index\u001b[49m\u001b[43m(\u001b[49m\u001b[43mx\u001b[49m\u001b[43m,\u001b[49m\u001b[43m \u001b[49m\u001b[43mpadding_mask\u001b[49m\u001b[43m,\u001b[49m\u001b[43m \u001b[49m\u001b[43midx\u001b[49m\u001b[43m)\u001b[49m\u001b[38;5;241m.\u001b[39mto(DEVICE)\n\u001b[1;32m    164\u001b[0m predictions \u001b[38;5;241m=\u001b[39m \u001b[38;5;28mself\u001b[39m\u001b[38;5;241m.\u001b[39mforward(x, padding_mask, edge_index, notes)\n\u001b[1;32m    165\u001b[0m loss \u001b[38;5;241m=\u001b[39m nn\u001b[38;5;241m.\u001b[39mBCEWithLogitsLoss(reduction\u001b[38;5;241m=\u001b[39m\u001b[38;5;124m'\u001b[39m\u001b[38;5;124mmean\u001b[39m\u001b[38;5;124m'\u001b[39m, pos_weight\u001b[38;5;241m=\u001b[39mpos_weight)(predictions, y[:, \u001b[38;5;241m0\u001b[39m])\n",
      "Cell \u001b[0;32mIn[94], line 47\u001b[0m, in \u001b[0;36mPatientDataset.get_edge_index\u001b[0;34m(self, batch, padding_mask_batch, batch_indices)\u001b[0m\n\u001b[1;32m     44\u001b[0m             node_curr \u001b[38;5;241m=\u001b[39m patient_idx \u001b[38;5;241m*\u001b[39m seq_len \u001b[38;5;241m+\u001b[39m t\n\u001b[1;32m     45\u001b[0m             node_next \u001b[38;5;241m=\u001b[39m patient_idx \u001b[38;5;241m*\u001b[39m seq_len \u001b[38;5;241m+\u001b[39m t \u001b[38;5;241m+\u001b[39m \u001b[38;5;241m1\u001b[39m\n\u001b[0;32m---> 47\u001b[0m             \u001b[43medges\u001b[49m\u001b[38;5;241;43m.\u001b[39;49m\u001b[43mappend\u001b[49m\u001b[43m(\u001b[49m\u001b[43m[\u001b[49m\u001b[43mnode_curr\u001b[49m\u001b[43m,\u001b[49m\u001b[43m \u001b[49m\u001b[43mnode_next\u001b[49m\u001b[43m]\u001b[49m\u001b[43m)\u001b[49m\n\u001b[1;32m     48\u001b[0m             edges\u001b[38;5;241m.\u001b[39mappend([node_next, node_curr])\n\u001b[1;32m     50\u001b[0m edges \u001b[38;5;241m=\u001b[39m [torch\u001b[38;5;241m.\u001b[39mtensor(edges)\u001b[38;5;241m.\u001b[39mt()]\n",
      "\u001b[0;31mKeyboardInterrupt\u001b[0m: "
     ]
    }
   ],
   "source": [
    "hidden_dim = study.best_trial.params['hidden_dim']\n",
    "n1_gat_layers = study.best_trial.params['n1_gat_layers']\n",
    "n2_gru_layers = study.best_trial.params['n2_gru_layers']\n",
    "dropout = study.best_trial.params['dropout']\n",
    "num_heads = study.best_trial.params['num_heads']\n",
    "k = study.best_trial.params['k']\n",
    "\n",
    "model = GraphGRUMortalityModel(input_dim=padded_tensor_train.shape[2], hidden_dim=hidden_dim, n1_gat_layers=n1_gat_layers,\n",
    "                            n2_gru_layers=n2_gru_layers, X_core=padd_tensor_core, core_padding_mask=padding_mask_core,\n",
    "                            num_heads=num_heads, dropout=dropout, seq_len=padded_tensor_train.shape[1], k=k, gnn_flag=True).to(DEVICE)\n",
    "\n",
    "\n",
    "model.train_all(dataloaders, datasets, epochs=15, learning_rate=study.best_trial.params['learning_rate'])\n",
    "print(\"Training completed. Validating on test set...\")\n",
    "\n",
    "acc, auc, pr =  model.validate(dataloaders['test'], datasets['test'])\n",
    "print(f'Test Accuracy in GNN model: {acc:.4f}, AUC: {auc:.4f}, AP: {pr:.4f}')"
   ]
  },
  {
   "cell_type": "code",
   "execution_count": null,
   "metadata": {},
   "outputs": [],
   "source": [
    "model = GraphGRUMortalityModel(input_dim=padded_tensor_train.shape[2], hidden_dim=hidden_dim, n1_gat_layers=2, n2_gru_layers=2, X_core=padd_tensor_core, \n",
    "                               core_padding_mask=padding_mask_core, num_heads=4, dropout=0.1, seq_len=padded_tensor_train.shape[1], k=k, gnn_falg=False).to(DEVICE)\n",
    "\n",
    "model.train_all(dataloaders, datasets, epochs=15, learning_rate=1e-3)\n",
    "print(\"Training completed. Validating on test set...\")\n",
    "\n",
    "acc, auc, pr =  model.validate(dataloaders['test'], datasets['test'])\n",
    "print(f'Test Accuracy in GNN model: {acc:.4f}, AUC: {auc:.4f}, AP: {pr:.4f}')"
   ]
  }
 ],
 "metadata": {
  "colab": {
   "provenance": []
  },
  "kernelspec": {
   "display_name": "Python 3 (ipykernel)",
   "language": "python",
   "name": "python3"
  },
  "widgets": {
   "application/vnd.jupyter.widget-state+json": {
    "1ddf7f8e5bd9405fb67d08725d4983e5": {
     "model_module": "@jupyter-widgets/controls",
     "model_module_version": "1.5.0",
     "model_name": "ProgressStyleModel",
     "state": {
      "_model_module": "@jupyter-widgets/controls",
      "_model_module_version": "1.5.0",
      "_model_name": "ProgressStyleModel",
      "_view_count": null,
      "_view_module": "@jupyter-widgets/base",
      "_view_module_version": "1.2.0",
      "_view_name": "StyleView",
      "bar_color": "black",
      "description_width": ""
     }
    },
    "56463d5b8bee4a088d7c9d7613fd6e20": {
     "model_module": "@jupyter-widgets/base",
     "model_module_version": "1.2.0",
     "model_name": "LayoutModel",
     "state": {
      "_model_module": "@jupyter-widgets/base",
      "_model_module_version": "1.2.0",
      "_model_name": "LayoutModel",
      "_view_count": null,
      "_view_module": "@jupyter-widgets/base",
      "_view_module_version": "1.2.0",
      "_view_name": "LayoutView",
      "align_content": null,
      "align_items": null,
      "align_self": null,
      "border": null,
      "bottom": null,
      "display": null,
      "flex": null,
      "flex_flow": null,
      "grid_area": null,
      "grid_auto_columns": null,
      "grid_auto_flow": null,
      "grid_auto_rows": null,
      "grid_column": null,
      "grid_gap": null,
      "grid_row": null,
      "grid_template_areas": null,
      "grid_template_columns": null,
      "grid_template_rows": null,
      "height": null,
      "justify_content": null,
      "justify_items": null,
      "left": null,
      "margin": null,
      "max_height": null,
      "max_width": null,
      "min_height": null,
      "min_width": null,
      "object_fit": null,
      "object_position": null,
      "order": null,
      "overflow": null,
      "overflow_x": null,
      "overflow_y": null,
      "padding": null,
      "right": null,
      "top": null,
      "visibility": null,
      "width": "auto"
     }
    },
    "78c007406aa24a9f80d79038bb6e14a1": {
     "model_module": "@jupyter-widgets/controls",
     "model_module_version": "1.5.0",
     "model_name": "FloatProgressModel",
     "state": {
      "_dom_classes": [],
      "_model_module": "@jupyter-widgets/controls",
      "_model_module_version": "1.5.0",
      "_model_name": "FloatProgressModel",
      "_view_count": null,
      "_view_module": "@jupyter-widgets/controls",
      "_view_module_version": "1.5.0",
      "_view_name": "ProgressView",
      "bar_style": "",
      "description": "",
      "description_tooltip": null,
      "layout": "IPY_MODEL_fb91ad428b04480f995aced9d968ba18",
      "max": 100,
      "min": 0,
      "orientation": "horizontal",
      "style": "IPY_MODEL_1ddf7f8e5bd9405fb67d08725d4983e5",
      "value": 84
     }
    },
    "befffb4f7372406291ce48f9bfcdb07b": {
     "model_module": "@jupyter-widgets/controls",
     "model_module_version": "1.5.0",
     "model_name": "FloatProgressModel",
     "state": {
      "_dom_classes": [],
      "_model_module": "@jupyter-widgets/controls",
      "_model_module_version": "1.5.0",
      "_model_name": "FloatProgressModel",
      "_view_count": null,
      "_view_module": "@jupyter-widgets/controls",
      "_view_module_version": "1.5.0",
      "_view_name": "ProgressView",
      "bar_style": "",
      "description": "",
      "description_tooltip": null,
      "layout": "IPY_MODEL_56463d5b8bee4a088d7c9d7613fd6e20",
      "max": 100,
      "min": 0,
      "orientation": "horizontal",
      "style": "IPY_MODEL_da6f1034c8da4045a1b7aee2d5f78d5d",
      "value": 100
     }
    },
    "c82cd5cfb39e42af888dc187b5d8a58c": {
     "model_module": "@jupyter-widgets/base",
     "model_module_version": "1.2.0",
     "model_name": "LayoutModel",
     "state": {
      "_model_module": "@jupyter-widgets/base",
      "_model_module_version": "1.2.0",
      "_model_name": "LayoutModel",
      "_view_count": null,
      "_view_module": "@jupyter-widgets/base",
      "_view_module_version": "1.2.0",
      "_view_name": "LayoutView",
      "align_content": null,
      "align_items": null,
      "align_self": null,
      "border": null,
      "bottom": null,
      "display": null,
      "flex": null,
      "flex_flow": null,
      "grid_area": null,
      "grid_auto_columns": null,
      "grid_auto_flow": null,
      "grid_auto_rows": null,
      "grid_column": null,
      "grid_gap": null,
      "grid_row": null,
      "grid_template_areas": null,
      "grid_template_columns": null,
      "grid_template_rows": null,
      "height": null,
      "justify_content": null,
      "justify_items": null,
      "left": null,
      "margin": null,
      "max_height": null,
      "max_width": null,
      "min_height": null,
      "min_width": null,
      "object_fit": null,
      "object_position": null,
      "order": null,
      "overflow": null,
      "overflow_x": null,
      "overflow_y": null,
      "padding": null,
      "right": null,
      "top": null,
      "visibility": null,
      "width": "auto"
     }
    },
    "c94eb62fe73b4171937f354e2c2f06fa": {
     "model_module": "@jupyter-widgets/controls",
     "model_module_version": "1.5.0",
     "model_name": "ProgressStyleModel",
     "state": {
      "_model_module": "@jupyter-widgets/controls",
      "_model_module_version": "1.5.0",
      "_model_name": "ProgressStyleModel",
      "_view_count": null,
      "_view_module": "@jupyter-widgets/base",
      "_view_module_version": "1.2.0",
      "_view_name": "StyleView",
      "bar_color": "black",
      "description_width": ""
     }
    },
    "da6f1034c8da4045a1b7aee2d5f78d5d": {
     "model_module": "@jupyter-widgets/controls",
     "model_module_version": "1.5.0",
     "model_name": "ProgressStyleModel",
     "state": {
      "_model_module": "@jupyter-widgets/controls",
      "_model_module_version": "1.5.0",
      "_model_name": "ProgressStyleModel",
      "_view_count": null,
      "_view_module": "@jupyter-widgets/base",
      "_view_module_version": "1.2.0",
      "_view_name": "StyleView",
      "bar_color": "black",
      "description_width": ""
     }
    },
    "e6c51c60ee844703a0339b2e1dccc64b": {
     "model_module": "@jupyter-widgets/controls",
     "model_module_version": "1.5.0",
     "model_name": "FloatProgressModel",
     "state": {
      "_dom_classes": [],
      "_model_module": "@jupyter-widgets/controls",
      "_model_module_version": "1.5.0",
      "_model_name": "FloatProgressModel",
      "_view_count": null,
      "_view_module": "@jupyter-widgets/controls",
      "_view_module_version": "1.5.0",
      "_view_name": "ProgressView",
      "bar_style": "",
      "description": "",
      "description_tooltip": null,
      "layout": "IPY_MODEL_c82cd5cfb39e42af888dc187b5d8a58c",
      "max": 100,
      "min": 0,
      "orientation": "horizontal",
      "style": "IPY_MODEL_c94eb62fe73b4171937f354e2c2f06fa",
      "value": 59
     }
    },
    "fb91ad428b04480f995aced9d968ba18": {
     "model_module": "@jupyter-widgets/base",
     "model_module_version": "1.2.0",
     "model_name": "LayoutModel",
     "state": {
      "_model_module": "@jupyter-widgets/base",
      "_model_module_version": "1.2.0",
      "_model_name": "LayoutModel",
      "_view_count": null,
      "_view_module": "@jupyter-widgets/base",
      "_view_module_version": "1.2.0",
      "_view_name": "LayoutView",
      "align_content": null,
      "align_items": null,
      "align_self": null,
      "border": null,
      "bottom": null,
      "display": null,
      "flex": null,
      "flex_flow": null,
      "grid_area": null,
      "grid_auto_columns": null,
      "grid_auto_flow": null,
      "grid_auto_rows": null,
      "grid_column": null,
      "grid_gap": null,
      "grid_row": null,
      "grid_template_areas": null,
      "grid_template_columns": null,
      "grid_template_rows": null,
      "height": null,
      "justify_content": null,
      "justify_items": null,
      "left": null,
      "margin": null,
      "max_height": null,
      "max_width": null,
      "min_height": null,
      "min_width": null,
      "object_fit": null,
      "object_position": null,
      "order": null,
      "overflow": null,
      "overflow_x": null,
      "overflow_y": null,
      "padding": null,
      "right": null,
      "top": null,
      "visibility": null,
      "width": "auto"
     }
    }
   }
  }
 },
 "nbformat": 4,
 "nbformat_minor": 0
}<|MERGE_RESOLUTION|>--- conflicted
+++ resolved
@@ -11,11 +11,7 @@
   },
   {
    "cell_type": "code",
-<<<<<<< HEAD
-   "execution_count": null,
-=======
    "execution_count": 30,
->>>>>>> 312275a3
    "metadata": {
     "executionInfo": {
      "elapsed": 2175,
@@ -46,11 +42,7 @@
   },
   {
    "cell_type": "code",
-<<<<<<< HEAD
-   "execution_count": null,
-=======
    "execution_count": 31,
->>>>>>> 312275a3
    "metadata": {
     "colab": {
      "base_uri": "https://localhost:8080/"
@@ -81,11 +73,7 @@
   },
   {
    "cell_type": "code",
-<<<<<<< HEAD
-   "execution_count": null,
-=======
    "execution_count": 32,
->>>>>>> 312275a3
    "metadata": {
     "executionInfo": {
      "elapsed": 6357,
@@ -107,11 +95,7 @@
   },
   {
    "cell_type": "code",
-<<<<<<< HEAD
-   "execution_count": null,
-=======
    "execution_count": 33,
->>>>>>> 312275a3
    "metadata": {
     "executionInfo": {
      "elapsed": 4092,
@@ -135,28 +119,7 @@
    "cell_type": "code",
    "execution_count": 34,
    "metadata": {},
-<<<<<<< HEAD
-   "outputs": [
-    {
-     "name": "stderr",
-     "output_type": "stream",
-     "text": [
-      "2025-08-21 09:41:32.336309: E external/local_xla/xla/stream_executor/cuda/cuda_fft.cc:467] Unable to register cuFFT factory: Attempting to register factory for plugin cuFFT when one has already been registered\n",
-      "WARNING: All log messages before absl::InitializeLog() is called are written to STDERR\n",
-      "E0000 00:00:1755758492.349580 3463189 cuda_dnn.cc:8579] Unable to register cuDNN factory: Attempting to register factory for plugin cuDNN when one has already been registered\n",
-      "E0000 00:00:1755758492.353730 3463189 cuda_blas.cc:1407] Unable to register cuBLAS factory: Attempting to register factory for plugin cuBLAS when one has already been registered\n",
-      "W0000 00:00:1755758492.364581 3463189 computation_placer.cc:177] computation placer already registered. Please check linkage and avoid linking the same target more than once.\n",
-      "W0000 00:00:1755758492.364593 3463189 computation_placer.cc:177] computation placer already registered. Please check linkage and avoid linking the same target more than once.\n",
-      "W0000 00:00:1755758492.364595 3463189 computation_placer.cc:177] computation placer already registered. Please check linkage and avoid linking the same target more than once.\n",
-      "W0000 00:00:1755758492.364596 3463189 computation_placer.cc:177] computation placer already registered. Please check linkage and avoid linking the same target more than once.\n",
-      "2025-08-21 09:41:32.368650: I tensorflow/core/platform/cpu_feature_guard.cc:210] This TensorFlow binary is optimized to use available CPU instructions in performance-critical operations.\n",
-      "To enable the following instructions: AVX2 FMA, in other operations, rebuild TensorFlow with the appropriate compiler flags.\n"
-     ]
-    }
-   ],
-=======
    "outputs": [],
->>>>>>> 312275a3
    "source": [
     "import pandas as pd\n",
     "import numpy as np\n",
@@ -184,11 +147,7 @@
   },
   {
    "cell_type": "code",
-<<<<<<< HEAD
-   "execution_count": null,
-=======
    "execution_count": 35,
->>>>>>> 312275a3
    "metadata": {
     "executionInfo": {
      "elapsed": 2434,
@@ -366,14 +325,6 @@
   },
   {
    "cell_type": "code",
-<<<<<<< HEAD
-   "execution_count": 10,
-   "metadata": {},
-   "outputs": [],
-   "source": [
-    "bios = pd.read_csv('data/bios.csv')\n",
-    "bios['charttime'] = pd.to_datetime(bios['charttime'].str.strip(), errors='coerce')"
-=======
    "execution_count": null,
    "metadata": {},
    "outputs": [
@@ -427,7 +378,16 @@
     "print(f\"30-day mortality: {labels_df['mort_30day'].sum()} / {len(labels_df)} ({labels_df['mort_30day'].mean():.3f})\")\n",
     "print(f\"Prolonged stay: {labels_df['prolonged_stay'].sum()} / {len(labels_df)} ({labels_df['prolonged_stay'].mean():.3f})\")\n",
     "print(f\"30-day readmission: {labels_df['readmission_30day'].sum()} / {len(labels_df)} ({labels_df['readmission_30day'].mean():.3f})\")"
->>>>>>> 312275a3
+   ]
+  },
+  {
+   "cell_type": "code",
+   "execution_count": 10,
+   "metadata": {},
+   "outputs": [],
+   "source": [
+    "bios = pd.read_csv('data/bios.csv')\n",
+    "bios['charttime'] = pd.to_datetime(bios['charttime'].str.strip(), errors='coerce')"
    ]
   },
   {
@@ -439,11 +399,7 @@
   },
   {
    "cell_type": "code",
-<<<<<<< HEAD
-   "execution_count": 11,
-=======
    "execution_count": 39,
->>>>>>> 312275a3
    "metadata": {},
    "outputs": [],
    "source": [
@@ -466,25 +422,7 @@
   },
   {
    "cell_type": "code",
-<<<<<<< HEAD
-   "execution_count": 22,
-   "metadata": {},
-   "outputs": [],
-   "source": [
-    "bios_onehot = pd.get_dummies(bios, columns=['org_itemid'], prefix='org')\n",
-    "groupby_cols = ['subject_id', 'hadm_id', 'charttime']\n",
-    "onehot_cols = [col for col in bios_onehot.columns if col.startswith('org_')]\n",
-    "bios_table = bios_onehot.groupby(groupby_cols)[onehot_cols].sum().reset_index()\n",
-    "for col in onehot_cols:\n",
-    "    bios_table[col] = (bios_table[col] > 0).astype(int)"
-   ]
-  },
-  {
-   "cell_type": "code",
-   "execution_count": null,
-=======
    "execution_count": 40,
->>>>>>> 312275a3
    "metadata": {
     "colab": {
      "base_uri": "https://localhost:8080/",
@@ -549,22 +487,14 @@
   },
   {
    "cell_type": "code",
-<<<<<<< HEAD
-   "execution_count": 18,
-=======
    "execution_count": 41,
->>>>>>> 312275a3
    "metadata": {},
    "outputs": [
     {
      "name": "stderr",
      "output_type": "stream",
      "text": [
-<<<<<<< HEAD
       "/tmp/ipykernel_3463189/9803228.py:15: FutureWarning: 'H' is deprecated and will be removed in a future version, please use 'h' instead.\n",
-=======
-      "/tmp/ipykernel_3076093/9803228.py:15: FutureWarning: 'H' is deprecated and will be removed in a future version, please use 'h' instead.\n",
->>>>>>> 312275a3
       "  pivot = pd.pivot_table(merged, index=['subject_id', 'hadm_id', pd.Grouper(key='charttime', freq=pred_freq)],\n"
      ]
     }
@@ -596,7 +526,20 @@
   },
   {
    "cell_type": "code",
-<<<<<<< HEAD
+   "execution_count": 47,
+   "metadata": {},
+   "outputs": [],
+   "source": [
+    "bios_onehot = pd.get_dummies(bios, columns=['org_itemid'], prefix='org')\n",
+    "groupby_cols = ['subject_id', 'hadm_id', 'charttime']\n",
+    "onehot_cols = [col for col in bios_onehot.columns if col.startswith('org_')]\n",
+    "bios_table = bios_onehot.groupby(groupby_cols)[onehot_cols].sum().reset_index()\n",
+    "for col in onehot_cols:\n",
+    "    bios_table[col] = (bios_table[col] > 0).astype(int)"
+   ]
+  },
+  {
+   "cell_type": "code",
    "execution_count": null,
    "metadata": {},
    "outputs": [
@@ -626,10 +569,7 @@
   },
   {
    "cell_type": "code",
-   "execution_count": 13,
-=======
    "execution_count": 42,
->>>>>>> 312275a3
    "metadata": {},
    "outputs": [],
    "source": [
@@ -674,7 +614,7 @@
   },
   {
    "cell_type": "code",
-   "execution_count": 45,
+   "execution_count": null,
    "metadata": {},
    "outputs": [
     {
@@ -720,12 +660,12 @@
     "X_val = X.iloc[val_index]\n",
     "X_test = X.iloc[test_index]\n",
     "\n",
-    "y_train = X_train[[\"subject_id\",\"mort_30day\",\"prolonged_stay\",\"readmission_30day\"]].drop_duplicates()\n",
+    "y_train = X_train[[\"subject_id\", \"mort_30day\", \"prolonged_stay\", \"readmission_30day\"]].drop_duplicates()\n",
     "y_train = y_train.groupby('subject_id',as_index=False).max()\n",
     "\n",
-    "X_train.drop(columns=[\"target\",\"mort_30day\",\"prolonged_stay\",\"readmission_30day\"], axis=1, inplace=True)\n",
-    "\n",
-    "y_val = X_val[[\"subject_id\",\"mort_30day\",\"prolonged_stay\",\"readmission_30day\"]].drop_duplicates()\n",
+    "X_train.drop(columns=[\"target\", \"mort_30day\", \"prolonged_stay\", \"readmission_30day\"], axis=1, inplace=True)\n",
+    "\n",
+    "y_val = X_val[[\"subject_id\", \"mort_30day\", \"prolonged_stay\", \"readmission_30day\"]].drop_duplicates()\n",
     "y_val = y_val.groupby('subject_id',as_index=False).max()\n",
     "X_val.drop(columns=[\"target\",\"mort_30day\",\"prolonged_stay\",\"readmission_30day\"], axis=1, inplace=True)\n",
     "\n",
@@ -1334,7 +1274,7 @@
   },
   {
    "cell_type": "code",
-   "execution_count": 36,
+   "execution_count": null,
    "metadata": {},
    "outputs": [],
    "source": [
@@ -1371,7 +1311,6 @@
      "name": "stderr",
      "output_type": "stream",
      "text": [
-<<<<<<< HEAD
       "100%|██████████| 77/77 [00:50<00:00,  1.54it/s]\n"
      ]
     },
@@ -1829,8 +1768,6 @@
      "name": "stderr",
      "output_type": "stream",
      "text": [
-=======
->>>>>>> 312275a3
       "\n"
      ]
     }
@@ -2170,6 +2107,18 @@
    "display_name": "Python 3 (ipykernel)",
    "language": "python",
    "name": "python3"
+  },
+  "language_info": {
+   "codemirror_mode": {
+    "name": "ipython",
+    "version": 3
+   },
+   "file_extension": ".py",
+   "mimetype": "text/x-python",
+   "name": "python",
+   "nbconvert_exporter": "python",
+   "pygments_lexer": "ipython3",
+   "version": "3.10.15"
   },
   "widgets": {
    "application/vnd.jupyter.widget-state+json": {
